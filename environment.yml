# A conda environment with all useful packages for pyvisgen developers
name: pyvisgen
channels:
    - pytorch
    - defaults
    - conda-forge
dependencies:
  - python
  - astropy<=6.1.0
  - pytorch
  - numpy
  - matplotlib
  - pip
<<<<<<< HEAD
  - pip:
    - towncrier
    - astropy==6.1.0
    - -e .
=======
  - towncrier
  - jupyter
  - pytest
  - pytest-cov
  - pytest-runner
>>>>>>> 37b98b6f
<|MERGE_RESOLUTION|>--- conflicted
+++ resolved
@@ -11,15 +11,8 @@
   - numpy
   - matplotlib
   - pip
-<<<<<<< HEAD
-  - pip:
-    - towncrier
-    - astropy==6.1.0
-    - -e .
-=======
   - towncrier
   - jupyter
   - pytest
   - pytest-cov
-  - pytest-runner
->>>>>>> 37b98b6f
+  - pytest-runner