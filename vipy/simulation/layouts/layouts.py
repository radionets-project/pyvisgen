--- conflicted
+++ resolved
@@ -21,9 +21,8 @@
 
 
 def array(array_name):
-<<<<<<< HEAD
     """Reads telescope layout txt file and converts it into a dataclass.
-
+    
     Parameters
     ----------
     array_name : str
@@ -38,6 +37,7 @@
     array = pd.read_csv(file_dir / f, sep=" ")
     stations = [
         Station(
+            index,
             row["station_name"],
             row["X"],
             row["Y"],
@@ -50,10 +50,4 @@
         )
         for index, row in array.iterrows()
     ]
-    return stations
-=======
-    f = array_name + '.txt'
-    array = pd.read_csv(file_dir / f, sep=' ')
-    stations = [Station(index, row['station_name'], row['X'], row['Y'], row['Z'], row['dish_dia'], row['el_low'], row['el_high'], row['SEFD'], row['altitude']) for index, row in array.iterrows()]
-    return stations
->>>>>>> 5fa638a3
+    return stations