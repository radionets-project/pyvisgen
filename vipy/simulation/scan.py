from dataclasses import dataclass
from astropy import units as un
from astropy.coordinates import SkyCoord, EarthLocation, AltAz
import numpy as np
from scipy.special import j1
import scipy.constants as const
import scipy.signal as sig


@dataclass
class baseline:
    name: str
    st1: int
    st2: int
    u: float
    v: float
    w: float
    valid: bool

    def baselineNum(self):
        #baseline = 256*ant1 + ant2 + (array#-1)/100
        return 256*(self.st1+1) + self.st2+1


def get_baselines(src_crd, time, array):
    """Calculates baselines from source coordinates and time of observation for
    every antenna station in station array. (is dataclass used here?)
    (Calculation for 1 timestep?)

    Parameters
    ----------
    src_crd : astropy SkyCoord object (?)
        ra and dec of source location / pointing center
    time : astropy time object
        time of observation
    array : dataclass object (?)
        station information

    Returns
    -------
    dataclass object
        baselines between telescopes with visinility flags
    """
    # calculate GHA, Greenwich as reference for EHT
    lst = time.sidereal_time("apparent", "greenwich")
    ha = lst - src_crd.ra

    # calculate elevations
    el_st = [
        src_crd.transform_to(
            AltAz(
                obstime=time,
                location=EarthLocation.from_geocentric(st.x, st.y, st.z, unit=un.m),
            )
        ).alt.degree
        for st in array
    ]

    # calculate baselines
    baselines = []
    for i, st1 in enumerate(array):
        for j, st2 in enumerate(array[i + 1 :]):
            delta_x = st1.x - st2.x
            delta_y = st1.y - st2.y
            delta_z = st1.z - st2.z

            # coord transformation uvw
            u = np.sin(ha) * delta_x + np.cos(ha) * delta_y
            v = (
                -np.sin(src_crd.ra) * np.cos(ha) * delta_x
                + np.sin(src_crd.ra) * np.sin(ha) * delta_y
                + np.cos(src_crd.ra) * delta_z
            )
            w = (
                np.cos(src_crd.ra) * np.cos(ha) * delta_x
                - np.cos(src_crd.ra) * np.sin(ha) * delta_y
                + np.sin(src_crd.ra) * delta_z
            )

            # check baseline
            valid = True
            if (
                el_st[i] < st1.el_low
                or el_st[i] > st1.el_high
                or el_st[i + j + 1] < st2.el_low
                or el_st[i + j + 1] > st2.el_high
            ):
                valid = False

<<<<<<< HEAD
            # collect baselines
            baselines.append(baseline(st1.name + "-" + st2.name, u, v, w, valid))
=======
            #collect baselines
            baselines.append(baseline(st1.name + '-' + st2.name, st1.st_num, st2.st_num, u, v, w, valid))
            
>>>>>>> 5fa638a3
    return baselines


def create_bgrid(fov, samples, src_crd):
    """Calculates beam grids of telescopes depending on field of view,
    number of grid samples, and source coordinates.

    Parameters
    ----------
    fov : float
        filed of view of observation (telescope?)
    samples : int
        number of grid samples
    src_crd : astropy SkyCoord object
        ra and dec of source location / pointing center

    Returns
    -------
    2d array
        2d beam grids correponding to field of view
    """
    spacing = fov / samples

    bgrid = np.zeros((samples, samples, 2))

    sr = np.sin(src_crd.ra.rad)  # calculated but unused
    cr = np.cos(src_crd.ra.rad)  # calculated but unused
    sd = np.sin(src_crd.dec.rad)
    cd = np.cos(src_crd.dec.rad)

    for i in range(samples):
        for j in range(samples):
            delx = (i - samples / 2.0) * spacing
            dely = (j - samples / 2.0) * spacing

            alpha = np.arctan(delx / (cd - dely * sd)) + src_crd.ra.rad
            delta = np.arcsin((sd + dely * cd) / np.sqrt(1 + delx ** 2 + dely ** 2))

            bgrid[i, j, 0] = alpha
            bgrid[i, j, 1] = delta

    return bgrid


def jinc(x):
    """Create jinc function.

    Parameters
    ----------
    x : array
        value of (?)

    Returns
    -------
    array
        value of jinc function at x
    """
    if x == 0:
        return 1
    return 2 * j1(x) / x


def get_beam(src_crd, array, bgrid, freq):
    """Calculates telescope beam from source coordinate, telescope array,
    and observation frequency using bgrid.

    Parameters
    ----------
    src_crd : astropy SkyCoord object
        ra and dec of source location / pointing center
    array : dataclass object (?)
        station information
    bgrid : 2d array
        2d grid correponding to field of view
    freq : float
        observation frequency

    Returns
    -------
    array
        telescope beam
    """
    beam = np.zeros((len(array), bgrid.shape[0], bgrid.shape[0]))
    for i in range(bgrid.shape[0]):
        for j in range(bgrid.shape[0]):
            crd = SkyCoord(ra=bgrid[i, j, 0], dec=bgrid[i, j, 1], unit=(un.rad, un.rad))
            dist = src_crd.separation(crd)
            wave = const.c / freq
            for n, st in enumerate(array):
                beam[n, i, j] = jinc(np.pi * st.diam / wave * np.sin(dist))
    return beam


def get_beam_conv(beam, num_telescopes):
    """Calculate convolution beam in Fourier space.

    Parameters
    ----------
    beam : array
        beams of different stations
    num_telescopes : int
        number of stations

    Returns
    -------
    array
        convolution beams in Fourier space
    """
    M = np.array([])
    for i, j1 in enumerate(beam):
        for j, j2 in enumerate(beam[i + 1 :]):
            M = np.append(M, j1 * j2)

    num_basel = int((num_telescopes ** 2 - num_telescopes) / 2)
    M = np.reshape(M, (num_basel, beam.shape[1], beam.shape[1]))
    M_ft = np.fft.fft2(M)
    return M_ft


def get_uvPatch(img_ft, bgrid, freq, bw, start_uv, stop_uv, cellsize):
    start_freq = freq - bw / 2
    stop_freq = freq + bw / 2

    u_11 = [st.u * start_freq / const.c for st in start_uv]  # start freq, start uv
    v_11 = [st.v * start_freq / const.c for st in start_uv]  # start freq, start uv
    u_12 = [st.u * stop_freq / const.c for st in start_uv]  # stop freq, start uv
    v_12 = [st.v * stop_freq / const.c for st in start_uv]  # stop freq, start uv
    u_21 = [st.u * start_freq / const.c for st in stop_uv]  # start freq, stop uv
    v_21 = [st.v * start_freq / const.c for st in stop_uv]  # start freq, stop uv
    u_22 = [st.u * stop_freq / const.c for st in stop_uv]  # stop freq, stop uv
    v_22 = [st.v * stop_freq / const.c for st in stop_uv]  # stop freq, stop uv

    # get corners of rectangular patch
    u_max = max(max(u_11, u_12), max(u_21, u_22))
    v_max = max(max(v_11, v_12), max(v_21, v_22))
    u_min = min(min(u_11, u_12), min(u_21, u_22))
    v_min = min(min(v_11, v_12), min(v_21, v_22))

    # get patch
    udim = [
        abs(u_max[i] - u_min[i]) + 4.0 * cellsize + bgrid.shape[1] * cellsize
        for i in range(len(u_max))
    ]
    vdim = [
        abs(v_max[i] - v_min[i]) + 4.0 * cellsize + bgrid.shape[1] * cellsize
        for i in range(len(u_max))
    ]

    npu = np.ceil(udim / cellsize)  # defined but unused
    npv = np.ceil(vdim / cellsize)  # defined but unused

    u0 = [b.u for b in start_uv]
    v0 = [b.v for b in start_uv]

    u1 = np.array(u0) + np.array(udim)
    v1 = np.array(v0) + np.array(vdim)

    spu = (np.ceil(u0 / cellsize) + int(img_ft.shape[0] / 2)).astype(int)
    spv = (np.ceil(v0 / cellsize) + int(img_ft.shape[0] / 2)).astype(int)

    epu = (np.ceil(u1 / cellsize) + int(img_ft.shape[0] / 2)).astype(int)
    epv = (np.ceil(v1 / cellsize) + int(img_ft.shape[0] / 2)).astype(int)

    patch = [img_ft[spu[i] : epu[i], spv[i] : epv[i]] for i in range(spu.shape[0])]
    return patch


def conv(patch, M_ft):
    """Calculates convolution between sky patch and telescope beam.

    Parameters
    ----------
    patch : array
        sky patches
    M_ft : array
        telescope's convolution beams in Fourier space

    Returns
    -------
    array
        convolved sky patch
    """
    conv = [sig.convolve2d(patch[i], M_ft[i], mode="valid") for i in range(len(patch))]
    return conv


def integrate(conv):
    """Integrates convolved sky patch to calculate visibility.

    Parameters
    ----------
    conv : array
        sky patch convolved with telescope beam

    Returns
    -------
    complex
        visibility
    """
    vis = [np.sum(conv[i]) for i in range(len(conv))]
    return vis<|MERGE_RESOLUTION|>--- conflicted
+++ resolved
@@ -24,16 +24,16 @@
 
 def get_baselines(src_crd, time, array):
     """Calculates baselines from source coordinates and time of observation for
-    every antenna station in station array. (is dataclass used here?)
-    (Calculation for 1 timestep?)
-
-    Parameters
-    ----------
-    src_crd : astropy SkyCoord object (?)
+    every antenna station in station array. 
+    
+
+    Parameters
+    ----------
+    src_crd : astropy SkyCoord object 
         ra and dec of source location / pointing center
     time : astropy time object
         time of observation
-    array : dataclass object (?)
+    array : list of dataclass object Station
         station information
 
     Returns
@@ -87,14 +87,9 @@
             ):
                 valid = False
 
-<<<<<<< HEAD
-            # collect baselines
-            baselines.append(baseline(st1.name + "-" + st2.name, u, v, w, valid))
-=======
             #collect baselines
             baselines.append(baseline(st1.name + '-' + st2.name, st1.st_num, st2.st_num, u, v, w, valid))
             
->>>>>>> 5fa638a3
     return baselines
 
 
