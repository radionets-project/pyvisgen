--- conflicted
+++ resolved
@@ -10,11 +10,7 @@
 from rich.pretty import pretty_repr
 
 import pyvisgen.layouts.layouts as layouts
-<<<<<<< HEAD
-from pyvisgen.dataset._webdataset import _WDS_AVAIL
-=======
 from pyvisgen._plugin_manager import PluginManager
->>>>>>> 876fede8
 from pyvisgen.dataset.utils import (
     calc_truth_fft,
     convert_amp_phase,
@@ -26,10 +22,6 @@
 from pyvisgen.simulation.visibility import vis_loop
 from pyvisgen.utils.data import load_bundles, open_bundles
 from pyvisgen.utils.logging import setup_logger
-
-if _WDS_AVAIL:
-    from pyvisgen.dataset._webdataset import WDSShardWriter
-
 
 __all__ = ["SimulateDataSet"]
 
@@ -118,11 +110,6 @@
         cls.date_fmt = date_fmt
         cls.num_images = num_images
         cls.multiprocess = multiprocess
-<<<<<<< HEAD
-        cls.output_format = output_format
-
-=======
->>>>>>> 876fede8
         cls.stokes_comp = stokes
 
         if multiprocess in ["all"]:
@@ -159,13 +146,7 @@
             f"Simulating {cls.conf.bundle.dataset_type} dataset", total=3
         )
 
-        with (
-            Live(progress_group),
-            cls.conf.bundle.output_writer(
-                output_path=cls.out_path,
-                dataset_type=cls.conf.bundle.dataset_type,
-            ) as cls.writer,
-        ):
+        with Live(progress_group):
             if cls.num_images is None:
                 # get number of random parameter draws from number of images in data
                 counting_task_id = counting_progress.add_task(
@@ -185,29 +166,21 @@
                     "No images found in bundles! Please check your input path!"
                 )
 
+        with (
+            Live(progress_group),
+            cls.conf.datawriter.writer(
+                output_path=cls.out_path,
+                dataset_type=cls.conf.bundle.dataset_type,
+                total_samples=cls.num_images,
+            ) as cls.writer,
+        ):
             if slurm:  # pragma: no cover
                 cls._run_slurm()
                 pass
             else:
                 # draw parameters beforehand, i.e. outside the simulation loop
                 cls.create_sampling_rc(cls.num_images)
-
-                if output_format.lower() in ["webdataset", "wds"] and _WDS_AVAIL:
-                    with WDSShardWriter(
-                        output_path=cls.out_path,
-                        total_samples=cls.num_images,
-                        shard_pattern=f"{cls.conf['dataset_type']}-%06d.tar",
-                        compress=False,
-                    ) as cls.wds_writer:
-                        cls._run()
-                elif output_format.lower() in ["webdataset", "wds"] and not _WDS_AVAIL:
-                    raise ImportError(
-                        "Could not find an installation of 'webdataset'. "
-                        "Please install 'webdataset' if you want to use the "
-                        "'webdataset' format."
-                    )
-                else:
-                    cls._run()
+                cls._run()
 
         return cls
 
@@ -219,6 +192,8 @@
         bundles_task_id = bundles_progress.add_task("", total=len(self.data_paths))
         for i in range(len(self.data_paths)):
             SIs = self.get_images(i)
+            bundle_length = len(SIs)
+
             truth_fft = calc_truth_fft(SIs)
 
             sim_data = []
@@ -261,19 +236,13 @@
                 if sim_data.shape[1] != 2:
                     raise ValueError("Expected 'sim_data' axis at index 1 to be 2!")
 
-<<<<<<< HEAD
-                if self.output_format.lower() in ["h5", "hdf5"]:
-                    save_fft_pair(path=out, x=sim_data, y=truth_fft)
-                elif self.output_format.lower() in ["webdataset", "wds"]:
-                    self.wds_writer.write_shard(
-                        inputs=sim_data,
-                        targets=truth_fft,
-                        bundle_id=i,
-                        mode=self.conf["dataset_type"],
-                    )
-=======
-                self.writer.write(x=sim_data, y=truth_fft, index=i)
->>>>>>> 876fede8
+                self.writer.write(
+                    x=sim_data,
+                    y=truth_fft,
+                    index=i,
+                    overlap=self.conf.datawriter.overlap,
+                    bundle_length=bundle_length,
+                )
 
                 path_msg = Path(self.conf.bundle.out_path) / Path(
                     f"samp_{self.conf.bundle.dataset_type}_<id>"
