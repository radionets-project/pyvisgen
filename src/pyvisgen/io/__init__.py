from .config import Config
<<<<<<< HEAD
from .datawriters import FITSWriter, H5Writer, WDSShardWriter

__all__ = ["Config", "H5Writer", "FITSWriter", "WDSShardWriter"]
=======
from .datawriters import FITSWriter, H5Writer, PTWriter

__all__ = ["Config", "H5Writer", "FITSWriter", "PTWriter"]
>>>>>>> 200b4ccd
<|MERGE_RESOLUTION|>--- conflicted
+++ resolved
@@ -1,10 +1,4 @@
 from .config import Config
-<<<<<<< HEAD
-from .datawriters import FITSWriter, H5Writer, WDSShardWriter
+from .datawriters import FITSWriter, H5Writer, PTWriter, WDSShardWriter
 
-__all__ = ["Config", "H5Writer", "FITSWriter", "WDSShardWriter"]
-=======
-from .datawriters import FITSWriter, H5Writer, PTWriter
-
-__all__ = ["Config", "H5Writer", "FITSWriter", "PTWriter"]
->>>>>>> 200b4ccd
+__all__ = ["Config", "H5Writer", "FITSWriter", "PTWriter", "WDSShardWriter"]