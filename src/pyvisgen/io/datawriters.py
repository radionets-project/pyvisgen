import os
from abc import ABC, abstractmethod
from io import BytesIO
from pathlib import Path
from typing import Self

import numpy as np
import torch
from h5py import File

from pyvisgen.fits.writer import create_hdu_list

<<<<<<< HEAD
try:
    import pyarrow as pa
    import pyarrow.parquet as pq
    import webdataset as wds

    _WDS_AVAIL = True
except ImportError:
    _WDS_AVAIL = False


__all__ = ["DataWriter", "FITSWriter", "H5Writer", "WDSShardWriter"]
=======
__all__ = [
    "DataWriter",
    "FITSWriter",
    "H5Writer",
    "PTWriter",
]
>>>>>>> 200b4ccd


class DataWriter(ABC):
    """Abstract base class for data writers in pyvisgen.

    This class contains methods to get half images and
    test the shapes of the data prior to writing. It also
    supports a context manager protocol.

    Subclasses must implement the `__init__` and `write`
    methods to define writing behavior.

    Parameters
    ----------
    output_path : str or Path
        Path where the dataset will be written.
    dataset_type : str
        Type of dataset being written (e.g., 'train', 'test', 'validation').
    *args
        Variable length argument list passed to subclass implementations.
    **kwargs
        Arbitrary keyword arguments passed to subclass implementations.

    Examples
    --------
    >>> class MyWriter(DataWriter):
    ...     def __init__(self, output_path, dataset_type):
    ...         self.output_path = output_path
    ...         self.dataset_type = dataset_type
    ...
    ...     def write(self, data):
    ...         # Implementation here
    ...         pass
    >>>
    >>> with MyWriter("output_file", dataset_type="train") as writer:
    ...     writer.write(data)
    """

    @abstractmethod
    def __init__(self, output_path: Path, dataset_type: str, *args, **kwargs) -> None:
        """Initialize the data writer.

        This method must be implemented by subclasses to handle the setup
        of the context manager.

        Parameters
        ----------
        output_path : str or Path
            Path where the dataset will be written.
        dataset_type : str
            Type of dataset being written.
        *args
            Additional positional arguments for subclass-specific initialization.
        **kwargs
            Additional keyword arguments for subclass-specific initialization.
        """
        ...

    @abstractmethod
    def write(self, *args, **kwargs) -> None:
        """Write data to the output destination.

        This method must be implemented by subclasses to handle the actual
        writing of data to the specified output format.

        Parameters
        ----------
        *args
            Data and parameters required for writing, defined by subclass.
        **kwargs
            Additional options for writing, defined by subclass.
        """
        ...

    def test_shapes(self, array: np.ndarray, name: str) -> None:
        """Validate the shape of input arrays.

        Arrays should have the shape (B, C, H, W),
        where B is the batch size, C the number of channels
        (2), and W and H the width and height of the images.

        Parameters
        ----------
        array : np.ndarray
            Array to validate.
        name : str
            Name of the array for error reporting.

        Raises
        ------
        ValueError
            If array axis 1 is not size 2.
        ValueError
            If array does not have exactly 4 dimensions.
        """
        if array.shape[1] != 2:
            raise ValueError(
                f"Expected array {name} axis 1 to be 2 but got "
                f"{array.shape} with axis 1: {array.shape[1]}!"
            )

        if array.ndim != 4:
            raise ValueError(
                f"Expected array {name} ndim to be 4 but got "
                f"{array.shape} with ndim {array.ndim}!"
            )

<<<<<<< HEAD
    def get_half_image(self, x, y, overlap=5) -> tuple[np.ndarray]:
=======
    def get_half_image(
        self, x: np.ndarray, y: np.ndarray, overlap: int = 5
    ) -> tuple[np.ndarray]:
>>>>>>> 200b4ccd
        """Extract half height of every image with a small overlap.

        Parameters
        ----------
        x : np.ndarray
            Simulated data array with shape (B, C, H, W).
        y : np.ndarray
            Ground truth array with shape (B, C, H, W).

        Returns
        -------
        tuple[np.ndarray, np.ndarray]
            Tuple containing the cropped x and y arrays.
        """
        half_image = x.shape[2] // 2
        x = x[:, :, : half_image + overlap, :]
        y = y[:, :, : half_image + overlap, :]

        return x, y

    def __enter__(self) -> Self:
        """Enter the context manager.

        Returns
        -------
        Self
            The DataWriter instance itself.
        """
        return self

    def __exit__(self, exc_type, exc_value, traceback) -> None:
        """Exit the context manager.

        Performs cleanup when exiting the context. Default implementation
        does nothing; subclasses can override to add cleanup logic.

        Parameters
        ----------
        exc_type : type or None
            The type of exception that occurred, if any.
        exc_value : Exception or None
            The exception instance that occurred, if any.
        traceback : traceback or None
            The traceback object for the exception, if any.

        Returns
        -------
        None
            Returns ``None`` per default.
        """
        return None


class H5Writer(DataWriter):
    """HDF5 file writer for pyvisgen datasets.

    This writer saves data arrays to HDF5 files using the h5py
    library. Each sample is written to a separate ``.h5`` file.
    The writer automatically crops images to half their height
    with a small overlap and validates array shapes before writing.

    Parameters
    ----------
    output_path : str or Path
        Directory path where HDF5 files will be written.
    dataset_type : str
        Type of dataset being written (e.g., 'train', 'test',
        'validation'). This is used in the output filename pattern.

    Examples
    --------
    >>> writer = H5Writer(output_path="./data", dataset_type="train")
    >>> writer.write(x_data, y_data, index=0)

    Or as a context manager:

    >>> rng = np.random.default_rng()
    >>>
    >>> with H5Writer(output_path="./data", dataset_type="train") as writer:
    ...     x_data = rng.uniform(size=(5, 10, 2, 256, 256))
    ...     y_data = rng.uniform(size=(5, 10, 2, 256, 256))
    ...
    ...     for bundle_id, (x, y) in enumerate(zip(x_data, y_data)):
    ...         writer.write(x, y, index=bundle_id)
    """

<<<<<<< HEAD
    def __init__(
        self,
        output_path: str | Path,
        dataset_type: str,
        **kwargs,
    ) -> None:
=======
    def __init__(self, output_path: Path, dataset_type: str, **kwargs) -> None:
>>>>>>> 200b4ccd
        """Initialize the HDF5 writer.

        Parameters
        ----------
        output_path : str or Path
            Directory path where HDF5 files will be written.
        dataset_type : str
            Type of dataset being written (e.g., 'train', 'test',
            'validation').
        """
        self.output_path = output_path
        self.dataset_type = dataset_type

        os.environ["HDF5_USE_FILE_LOCKING"] = "FALSE"

    def write(
<<<<<<< HEAD
        self,
        x,
        y,
        index,
        name_x="x",
        name_y="y",
        overlap: int = 5,
        **kwargs,
=======
        self, x, y, *, index, overlap=5, name_x="x", name_y="y", **kwargs
>>>>>>> 200b4ccd
    ) -> None:
        """Write FFT pair data to an HDF5 file.

        Creates a new HDF5 file for each sample with pattern
        ``samp_{dataset_type}_{index}.h5``. The input arrays are cropped
        to half their height (with 5 pixel overlap) and validated
        before writing.

        Parameters
        ----------
        x : np.ndarray
            First array of the FFT pair with shape (batch, 2, height, width).
            Expected to have 4 dimensions with axis 1 of size 2.
        y : np.ndarray
            Second array of the FFT pair with shape (batch, 2, height, width).
            Expected to have 4 dimensions with axis 1 of size 2.
        index : int
            Bundle index used in the output filename.
        overlap : int, optional
            Overlap parameter for extracting half-images. Default: 5.
        name_x : str, optional
            Key of the dataset for x array in the HDF5 file. Default: ``"x"``.
        name_y : str, optional
            Key of the dataset for y array in the HDF5 file. Default: ``"y"``.

        Raises
        ------
        ValueError
            If x or y arrays don't have the expected shape (4 dimensions with
            axis 1 of size 2).

        Examples
        --------
        >>> rng = np.random.default_rng()
        >>>
        >>> with H5Writer(output_path="./data", dataset_type="train") as writer:
        ...     x_data = rng.uniform(size=(5, 10, 2, 256, 256))
        ...     y_data = rng.uniform(size=(5, 10, 2, 256, 256))
        ...
        ...     for bundle_id, (x, y) in enumerate(zip(x_data, y_data)):
        ...         writer.write(x, y, index=bundle_id)
        """
        output_file = self.output_path / Path(
            f"samp_{self.dataset_type}_" + str(index) + ".h5"
        )

        x, y = self.get_half_image(x, y, overlap=overlap)

        self.test_shapes(x, "x")
        self.test_shapes(y, "y")

        with File(output_file, "w") as f:
            f.create_dataset(name_x, data=x)
            f.create_dataset(name_y, data=y)


class FITSWriter(DataWriter):
    """FITS file writer for pyvisgen visibility datasets.

    This writer saves visibility data and observation information
    to FITS (Flexible Image Transport System) files. Each sample
    is written to a separate ``.fits`` file.

    Parameters
    ----------
    output_path : str or Path
        Directory path where FITS files will be written.

    Examples
    --------
    >>> writer = FITSWriter(output_path="./data")
    >>> writer.write(vis_data, obs, index=0)

    Or as a context manager:

    >>> with FITSWriter(output_path="./data") as writer:
    ...     writer.write(vis_data, obs, index=0)
    """

    def __init__(self, output_path: Path, **kwargs) -> None:
        """Initialize the FITS writer.

        Parameters
        ----------
        output_path : str or Path
            Directory path where FITS files will be written.
        """
        self.output_path = output_path

    def write(
        self,
        vis_data,
        obs,
        index,
        overwrite=True,
        **kwargs,
    ) -> None:
        """Write visibility data and observation metadata to a FITS file.

        Creates a new FITS file for each sample with pattern
        ``vis_{dataset_type}_{index}.fits``.

        Parameters
        ----------
        vis_data : array-like
            Visibility data to be written to the FITS file.
        obs : object
            Observation metadata object from :class:`~pyvisgen.simulation.Observation`.
        index : int
            Sample index used in the output filename.
        overwrite : bool, optional
            If ``True``, overwrite the output file if it already exists,
            otherwise an error is raised.
            Default: ``True``.

        See Also
        --------
        pyvisgen.fits.writer.create_hdu_list : For more information on
            the parameters.

        Examples
        --------
        >>> writer = FITSWriter(output_path="./data")
        >>> writer.write(vis, obs, index=0)
        >>> # Creates file: ./data/vis_train_0.fits

        >>> writer.write(vis, obs, index=1, overwrite=False)
        >>> # Creates file: ./data/vis_train_1.fits (raises error if exists)
        """
        output_file = self.output_path / Path(
            f"vis_{self.conf.bundle.dataset_type}_" + str(index) + ".fits"
        )
        hdu_list = create_hdu_list(vis_data, obs)
        hdu_list.writeto(output_file, overwrite=overwrite)


<<<<<<< HEAD
class WDSShardWriter(DataWriter):
    """WebDataset file writer for pyvisgen datasets.

    This writer saves data arrays to .tar(.gz) files using the
    WebDataset library. Each bundle is written to a separate .tar file.
    The writer automatically crops images to half their height
    with a small overlap and validates array shapes before writing.

    Parameters
    ----------
    output_path : str or Path
        Directory path where .tar files will be written.
    dataset_type : str
        Type of dataset being written (e.g., 'train', 'test',
        'validation'). This is used in the file names and shard patterns.
    shard_pattern : str
        Format string for naming shard files. Should include a format
        specifier for the shard index (e.g., "%06d.tar"). The write()
        method will automatically add ``dataset_type`` to the shard name
        (e.g., "train-%06.tar").
    amp_phase : bool
        If ``True``, saves "amp_phase" to the .parquet metadata files;
        if ``False``, saves "real_imag" instead.
    compress : bool, optional
        If ``True``, compresses shards using gzip compression. Default is False.
        Automatically appends '.gz' to the shard pattern.
    **kwargs
        Additional keyword arguments for compatibility with other writers.

    Examples
    --------
    >>> writer = WDSShardWriter(
    ...     output_path="./data",
    ...     dataset_type="train",
    ...     total_samples=total_samples,
    ...     shard_pattern="train-%06d.tar",
    ... )
=======
class PTWriter(DataWriter):
    """DataWriter class for saving data in PyTorch (.pt) format.

    Creates a new .pt file for each sample with pattern
    ``samp_{dataset_type}_{index}.pt``. The input arrays are cropped
    to half their height (with ``overlap`` pixel overlap) and validated
    before writing.

    Parameters
    ----------
    output_path : Path
        Directory path where .pt files will be written.
    dataset_type : str
        Type of dataset being written (e.g., 'train', 'test', 'validation').
    amp_phase : bool
        If True, metadata ``TYPE`` key will contain 'amp_phase",
        otherwise 'real_imag'.

    Examples
    --------
    >>> writer = PTWriter(output_path="./data", dataset_type="train", amp_phase=True)
>>>>>>> 200b4ccd
    >>> writer.write(x_data, y_data, index=0)

    Or as a context manager:

    >>> rng = np.random.default_rng()
    >>>
<<<<<<< HEAD
    >>> with WDSShardWriter(
    ...     output_path="./data",
    ...     dataset_type="train",
    ...     total_samples=total_samples,
    ...     shard_pattern="train-%06.tar",
=======
    >>> with PTWriter(
    ...     output_path="./data", dataset_type="train", amp_phase=True
>>>>>>> 200b4ccd
    ... ) as writer:
    ...     x_data = rng.uniform(size=(5, 10, 2, 256, 256))
    ...     y_data = rng.uniform(size=(5, 10, 2, 256, 256))
    ...
    ...     for bundle_id, (x, y) in enumerate(zip(x_data, y_data)):
<<<<<<< HEAD
    ...         writer.write(x, y, index=bundle_id, overlap=5)
    """

    def __init__(
        self,
        output_path: str | Path,
        *,
        dataset_type: str,
        total_samples: int,
        shard_pattern: str,
        amp_phase: bool,
        compress: bool = False,
        **kwargs,
    ) -> None:
        """Initializes the WebDataset writer.
=======
    ...         writer.write(x, y, index=bundle_id, bundle_length=len(x_data))
    """

    def __init__(
        self, output_path: Path, dataset_type: str, amp_phase: bool, **kwargs
    ) -> None:
        """Initialize the PT writer.
>>>>>>> 200b4ccd

        Parameters
        ----------
        output_path : str or Path
<<<<<<< HEAD
            Directory path where .tar files will be written.
        dataset_type : str
            Type of dataset being written (e.g., 'train', 'test',
            'validation'). This is used in the file names and shard patterns.
        shard_pattern : str
            Format string for naming shard files. Should include a format
            specifier for the shard index (e.g., "%06d.tar"). The write()
            method will automatically add ``dataset_type`` to the shard name
            (e.g., "train-%06.tar").
        amp_phase : bool
            If ``True``, saves "amp_phase" to the .parquet metadata files;
            if ``False``, saves "real_imag" instead.
        compress : bool, optional
            If ``True``, compresses shards using gzip compression. Default is False.
            Automatically appends '.gz' to the shard pattern.
        **kwargs
            Additional keyword arguments for compatibility with other writers.
        """
        if not isinstance(output_path, Path):
            output_path = Path(output_path)

        self.output_path = output_path
        self.dataset_type = dataset_type
        self.total_samples = total_samples
        self.shard_pattern = shard_pattern
        self.compress = compress
=======
            Directory path where .pt files will be written.
        dataset_type : str
            Type of dataset being written (e.g., 'train', 'test',
            'validation').
        amp_phase : bool
            If True, metadata key ``TYPE`` will contain 'amp_phase',
            otherwise 'real_imag'.
        """
        self.output_path = output_path
        self.dataset_type = dataset_type
>>>>>>> 200b4ccd

        if amp_phase:
            self.data_type = "amp_phase"
        else:
            self.data_type = "real_imag"

<<<<<<< HEAD
        if self.compress and not shard_pattern.endswith(".gz"):
            self.shard_pattern = self.shard_pattern.replace(".tar", ".tar.gz")

        # keeping track of IDs
        self.current_shard_id = 0
        self.total_samples_written = 0
        self.shards_written = 0

=======
>>>>>>> 200b4ccd
    def write(
        self,
        x: np.ndarray,
        y: np.ndarray,
<<<<<<< HEAD
        index: int,
        overlap=5,
        **kwargs,
    ) -> None:
        """Write data bundles to individual .tar(.gz) files.

        The input arrays are cropped to half their height (with
        ``overlap`` pixel overlap) and validated before writing
        to .npy files inside the .tar archives.
=======
        *,
        index,
        bundle_length: int,
        overlap: int = 5,
        name_x: str = "X",
        name_y: str = "y",
        **kwargs,
    ) -> None:
        """Write data bundles to individual PyTorch (.pt) files.

        The input arrays are cropped to half their height (with
        ``overlap`` pixel overlap) and validated before writing
        as sparse tensors to .pt files.
>>>>>>> 200b4ccd

        Parameters
        ----------
        x : np.ndarray
            First array of the FFT pair with shape (batch, 2, height, width).
            Expected to have 4 dimensions with axis 1 of size 2.
        y : np.ndarray
            Second array of the FFT pair with shape (batch, 2, height, width).
            Expected to have 4 dimensions with axis 1 of size 2.
        index : int
            Bundle index used in the output filename.
<<<<<<< HEAD
        overlap : int, optional
            Overlap parameter for extracted half-images. Default: 5.

        Examples
        --------
        >>> writer = WDSShardWriter(
        ...     output_path="./data",
        ...     dataset_type="train",
        ...     total_samples=total_samples,
        ...     shard_pattern="train-%06d.tar",
        ... )
        >>> writer.write(x_data, y_data, index=0)

        Or as a context manager:

        >>> rng = np.random.default_rng()
        >>>
        >>> with WDSShardWriter(
        ...     output_path="./data",
        ...     dataset_type="train",
        ...     total_samples=total_samples,
        ...     shard_pattern="train-%06.tar",
=======
        bundle_length : int
            Number of samples to write in this bundle.
        overlap : int, optional
            Overlap parameter for extracting half-images. Default: 5.
        name_x : str, optional
            Key of the dataset for x array in the HDF5 file. Default: ``"X"``.
        name_y : str, optional
            Key of the dataset for y array in the HDF5 file. Default: ``"y"``.

        Examples
        --------
        >>> rng = np.random.default_rng()
        >>>
        >>> with H5Writer(
        ...     output_path="./data", dataset_type="train", amp_phase=True
>>>>>>> 200b4ccd
        ... ) as writer:
        ...     x_data = rng.uniform(size=(5, 10, 2, 256, 256))
        ...     y_data = rng.uniform(size=(5, 10, 2, 256, 256))
        ...
        ...     for bundle_id, (x, y) in enumerate(zip(x_data, y_data)):
<<<<<<< HEAD
        ...         writer.write(x, y, index=bundle_id, overlap=5)
        """
        bundle_length = x.shape[0]

        filename = (
            self.dataset_type + "-" + (self.shard_pattern % self.current_shard_id)
        )

        shard_path = str(self.output_path / filename)

        inputs, targets = self.get_half_image(x, y, overlap=overlap)

        self.test_shapes(x, "x")
        self.test_shapes(y, "y")

        with wds.TarWriter(shard_path, compress=self.compress) as tarwriter:
            for x, y in zip(inputs, targets):
                sample = {
                    "__key__": f"{self.dataset_type}_{self.total_samples_written:08d}",
                    "input.npy": self._serialize_numpy(x),
                    "target.npy": self._serialize_numpy(y),
                }

                tarwriter.write(sample)

                self.total_samples_written += 1

            metadict = {
                "total_samples_in_dataset": [self.total_samples],
                "samples_in_shard": [bundle_length],
                "shard_idx": [self.current_shard_id],
                "bundle_id": [index],
                "data_type": [self.data_type],
            }
            metadata = pa.Table.from_pydict(metadict)
            metadata_path = (
                f"{shard_path}".replace(".tar", ".parquet")
                if shard_path.endswith(".tar")
                else f"{shard_path}".replace(".tar.gz", ".parquet")
            )
            pq.write_table(metadata, metadata_path)

        self.current_shard_id += 1
        self.shards_written += 1

    def _serialize_numpy(self, array: np.ndarray) -> bytes:
        buffer = BytesIO()
        np.save(buffer, array)

        return buffer.getvalue()
=======
        ...         writer.write(x, y, index=bundle_id, bundle_length=len(x))
        """
        x, y = self.get_half_image(x, y, overlap=overlap)
        x = torch.from_numpy(x)
        y = torch.from_numpy(y)

        self.test_shapes(x, "X")
        self.test_shapes(y, "y")

        x = x[:, 0] + 1j * x[:, 1]
        y = y[:, 0] + 1j * y[:, 1]

        for i in range(bundle_length):
            output_file = self.output_path / Path(
                f"samp_{self.dataset_type}_{index + i}.pt"
            )

            torch.save(
                obj={"SIM": x.to_sparse(), "TRUTH": y, "TYPE": self.data_type},
                f=output_file,
            )
>>>>>>> 200b4ccd
<|MERGE_RESOLUTION|>--- conflicted
+++ resolved
@@ -10,7 +10,6 @@
 
 from pyvisgen.fits.writer import create_hdu_list
 
-<<<<<<< HEAD
 try:
     import pyarrow as pa
     import pyarrow.parquet as pq
@@ -21,15 +20,7 @@
     _WDS_AVAIL = False
 
 
-__all__ = ["DataWriter", "FITSWriter", "H5Writer", "WDSShardWriter"]
-=======
-__all__ = [
-    "DataWriter",
-    "FITSWriter",
-    "H5Writer",
-    "PTWriter",
-]
->>>>>>> 200b4ccd
+__all__ = ["DataWriter", "FITSWriter", "H5Writer", "PTWriter", "WDSShardWriter"]
 
 
 class DataWriter(ABC):
@@ -137,13 +128,9 @@
                 f"{array.shape} with ndim {array.ndim}!"
             )
 
-<<<<<<< HEAD
-    def get_half_image(self, x, y, overlap=5) -> tuple[np.ndarray]:
-=======
     def get_half_image(
         self, x: np.ndarray, y: np.ndarray, overlap: int = 5
     ) -> tuple[np.ndarray]:
->>>>>>> 200b4ccd
         """Extract half height of every image with a small overlap.
 
         Parameters
@@ -230,16 +217,7 @@
     ...         writer.write(x, y, index=bundle_id)
     """
 
-<<<<<<< HEAD
-    def __init__(
-        self,
-        output_path: str | Path,
-        dataset_type: str,
-        **kwargs,
-    ) -> None:
-=======
     def __init__(self, output_path: Path, dataset_type: str, **kwargs) -> None:
->>>>>>> 200b4ccd
         """Initialize the HDF5 writer.
 
         Parameters
@@ -256,7 +234,6 @@
         os.environ["HDF5_USE_FILE_LOCKING"] = "FALSE"
 
     def write(
-<<<<<<< HEAD
         self,
         x,
         y,
@@ -265,9 +242,6 @@
         name_y="y",
         overlap: int = 5,
         **kwargs,
-=======
-        self, x, y, *, index, overlap=5, name_x="x", name_y="y", **kwargs
->>>>>>> 200b4ccd
     ) -> None:
         """Write FFT pair data to an HDF5 file.
 
@@ -404,7 +378,6 @@
         hdu_list.writeto(output_file, overwrite=overwrite)
 
 
-<<<<<<< HEAD
 class WDSShardWriter(DataWriter):
     """WebDataset file writer for pyvisgen datasets.
 
@@ -442,51 +415,22 @@
     ...     total_samples=total_samples,
     ...     shard_pattern="train-%06d.tar",
     ... )
-=======
-class PTWriter(DataWriter):
-    """DataWriter class for saving data in PyTorch (.pt) format.
-
-    Creates a new .pt file for each sample with pattern
-    ``samp_{dataset_type}_{index}.pt``. The input arrays are cropped
-    to half their height (with ``overlap`` pixel overlap) and validated
-    before writing.
-
-    Parameters
-    ----------
-    output_path : Path
-        Directory path where .pt files will be written.
-    dataset_type : str
-        Type of dataset being written (e.g., 'train', 'test', 'validation').
-    amp_phase : bool
-        If True, metadata ``TYPE`` key will contain 'amp_phase",
-        otherwise 'real_imag'.
-
-    Examples
-    --------
-    >>> writer = PTWriter(output_path="./data", dataset_type="train", amp_phase=True)
->>>>>>> 200b4ccd
     >>> writer.write(x_data, y_data, index=0)
 
     Or as a context manager:
 
     >>> rng = np.random.default_rng()
     >>>
-<<<<<<< HEAD
     >>> with WDSShardWriter(
     ...     output_path="./data",
     ...     dataset_type="train",
     ...     total_samples=total_samples,
     ...     shard_pattern="train-%06.tar",
-=======
-    >>> with PTWriter(
-    ...     output_path="./data", dataset_type="train", amp_phase=True
->>>>>>> 200b4ccd
     ... ) as writer:
     ...     x_data = rng.uniform(size=(5, 10, 2, 256, 256))
     ...     y_data = rng.uniform(size=(5, 10, 2, 256, 256))
     ...
     ...     for bundle_id, (x, y) in enumerate(zip(x_data, y_data)):
-<<<<<<< HEAD
     ...         writer.write(x, y, index=bundle_id, overlap=5)
     """
 
@@ -502,20 +446,10 @@
         **kwargs,
     ) -> None:
         """Initializes the WebDataset writer.
-=======
-    ...         writer.write(x, y, index=bundle_id, bundle_length=len(x_data))
-    """
-
-    def __init__(
-        self, output_path: Path, dataset_type: str, amp_phase: bool, **kwargs
-    ) -> None:
-        """Initialize the PT writer.
->>>>>>> 200b4ccd
 
         Parameters
         ----------
         output_path : str or Path
-<<<<<<< HEAD
             Directory path where .tar files will be written.
         dataset_type : str
             Type of dataset being written (e.g., 'train', 'test',
@@ -542,25 +476,12 @@
         self.total_samples = total_samples
         self.shard_pattern = shard_pattern
         self.compress = compress
-=======
-            Directory path where .pt files will be written.
-        dataset_type : str
-            Type of dataset being written (e.g., 'train', 'test',
-            'validation').
-        amp_phase : bool
-            If True, metadata key ``TYPE`` will contain 'amp_phase',
-            otherwise 'real_imag'.
-        """
-        self.output_path = output_path
-        self.dataset_type = dataset_type
->>>>>>> 200b4ccd
 
         if amp_phase:
             self.data_type = "amp_phase"
         else:
             self.data_type = "real_imag"
 
-<<<<<<< HEAD
         if self.compress and not shard_pattern.endswith(".gz"):
             self.shard_pattern = self.shard_pattern.replace(".tar", ".tar.gz")
 
@@ -569,13 +490,10 @@
         self.total_samples_written = 0
         self.shards_written = 0
 
-=======
->>>>>>> 200b4ccd
     def write(
         self,
         x: np.ndarray,
         y: np.ndarray,
-<<<<<<< HEAD
         index: int,
         overlap=5,
         **kwargs,
@@ -585,21 +503,6 @@
         The input arrays are cropped to half their height (with
         ``overlap`` pixel overlap) and validated before writing
         to .npy files inside the .tar archives.
-=======
-        *,
-        index,
-        bundle_length: int,
-        overlap: int = 5,
-        name_x: str = "X",
-        name_y: str = "y",
-        **kwargs,
-    ) -> None:
-        """Write data bundles to individual PyTorch (.pt) files.
-
-        The input arrays are cropped to half their height (with
-        ``overlap`` pixel overlap) and validated before writing
-        as sparse tensors to .pt files.
->>>>>>> 200b4ccd
 
         Parameters
         ----------
@@ -611,7 +514,6 @@
             Expected to have 4 dimensions with axis 1 of size 2.
         index : int
             Bundle index used in the output filename.
-<<<<<<< HEAD
         overlap : int, optional
             Overlap parameter for extracted half-images. Default: 5.
 
@@ -634,29 +536,11 @@
         ...     dataset_type="train",
         ...     total_samples=total_samples,
         ...     shard_pattern="train-%06.tar",
-=======
-        bundle_length : int
-            Number of samples to write in this bundle.
-        overlap : int, optional
-            Overlap parameter for extracting half-images. Default: 5.
-        name_x : str, optional
-            Key of the dataset for x array in the HDF5 file. Default: ``"X"``.
-        name_y : str, optional
-            Key of the dataset for y array in the HDF5 file. Default: ``"y"``.
-
-        Examples
-        --------
-        >>> rng = np.random.default_rng()
-        >>>
-        >>> with H5Writer(
-        ...     output_path="./data", dataset_type="train", amp_phase=True
->>>>>>> 200b4ccd
         ... ) as writer:
         ...     x_data = rng.uniform(size=(5, 10, 2, 256, 256))
         ...     y_data = rng.uniform(size=(5, 10, 2, 256, 256))
         ...
         ...     for bundle_id, (x, y) in enumerate(zip(x_data, y_data)):
-<<<<<<< HEAD
         ...         writer.write(x, y, index=bundle_id, overlap=5)
         """
         bundle_length = x.shape[0]
@@ -707,7 +591,117 @@
         np.save(buffer, array)
 
         return buffer.getvalue()
-=======
+
+
+class PTWriter(DataWriter):
+    """DataWriter class for saving data in PyTorch (.pt) format.
+
+    Creates a new .pt file for each sample with pattern
+    ``samp_{dataset_type}_{index}.pt``. The input arrays are cropped
+    to half their height (with ``overlap`` pixel overlap) and validated
+    before writing.
+
+    Parameters
+    ----------
+    output_path : Path
+        Directory path where .pt files will be written.
+    dataset_type : str
+        Type of dataset being written (e.g., 'train', 'test', 'validation').
+    amp_phase : bool
+        If True, metadata ``TYPE`` key will contain 'amp_phase",
+        otherwise 'real_imag'.
+
+    Examples
+    --------
+    >>> writer = PTWriter(output_path="./data", dataset_type="train", amp_phase=True)
+    >>> writer.write(x_data, y_data, index=0)
+
+    Or as a context manager:
+
+    >>> rng = np.random.default_rng()
+    >>>
+    >>> with PTWriter(
+    ...     output_path="./data", dataset_type="train", amp_phase=True
+    ... ) as writer:
+    ...     x_data = rng.uniform(size=(5, 10, 2, 256, 256))
+    ...     y_data = rng.uniform(size=(5, 10, 2, 256, 256))
+    ...
+    ...     for bundle_id, (x, y) in enumerate(zip(x_data, y_data)):
+    ...         writer.write(x, y, index=bundle_id, bundle_length=len(x_data))
+    """
+
+    def __init__(
+        self, output_path: Path, dataset_type: str, amp_phase: bool, **kwargs
+    ) -> None:
+        """Initialize the PT writer.
+
+        Parameters
+        ----------
+        output_path : str or Path
+            Directory path where .pt files will be written.
+        dataset_type : str
+            Type of dataset being written (e.g., 'train', 'test',
+            'validation').
+        amp_phase : bool
+            If True, metadata key ``TYPE`` will contain 'amp_phase',
+            otherwise 'real_imag'.
+        """
+        self.output_path = output_path
+        self.dataset_type = dataset_type
+
+        if amp_phase:
+            self.data_type = "amp_phase"
+        else:
+            self.data_type = "real_imag"
+
+    def write(
+        self,
+        x: np.ndarray,
+        y: np.ndarray,
+        *,
+        index,
+        bundle_length: int,
+        overlap: int = 5,
+        name_x: str = "X",
+        name_y: str = "y",
+        **kwargs,
+    ) -> None:
+        """Write data bundles to individual PyTorch (.pt) files.
+
+        The input arrays are cropped to half their height (with
+        ``overlap`` pixel overlap) and validated before writing
+        as sparse tensors to .pt files.
+
+        Parameters
+        ----------
+        x : np.ndarray
+            First array of the FFT pair with shape (batch, 2, height, width).
+            Expected to have 4 dimensions with axis 1 of size 2.
+        y : np.ndarray
+            Second array of the FFT pair with shape (batch, 2, height, width).
+            Expected to have 4 dimensions with axis 1 of size 2.
+        index : int
+            Bundle index used in the output filename.
+        bundle_length : int
+            Number of samples to write in this bundle.
+        overlap : int, optional
+            Overlap parameter for extracting half-images. Default: 5.
+        name_x : str, optional
+            Key of the dataset for x array in the HDF5 file. Default: ``"X"``.
+        name_y : str, optional
+            Key of the dataset for y array in the HDF5 file. Default: ``"y"``.
+
+        Examples
+        --------
+        >>> rng = np.random.default_rng()
+        >>>
+        >>> with H5Writer(
+        ...     output_path="./data", dataset_type="train", amp_phase=True
+        ... ) as writer:
+        ...     x_data = rng.uniform(size=(5, 10, 2, 256, 256))
+        ...     y_data = rng.uniform(size=(5, 10, 2, 256, 256))
+        ...
+        ...     for bundle_id, (x, y) in enumerate(zip(x_data, y_data)):
         ...         writer.write(x, y, index=bundle_id, bundle_length=len(x))
         """
         x, y = self.get_half_image(x, y, overlap=overlap)
@@ -728,5 +722,4 @@
             torch.save(
                 obj={"SIM": x.to_sparse(), "TRUTH": y, "TYPE": self.data_type},
                 f=output_file,
-            )
->>>>>>> 200b4ccd
+            )