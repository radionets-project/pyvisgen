import torch
from astropy.utils.decorators import lazyproperty


class Array:
    def __init__(self, array_layout):
        self.array_layout = array_layout

    @lazyproperty
    def calc_relative_pos(self):
        # from geocentric coordinates to relative coordinates inside array
        delta_x, delta_y, delta_z = self.get_pairs()
        return delta_x, delta_y, delta_z
<<<<<<< HEAD

    @lazyproperty
    def get_pairs(self):
        combs_x = torch.combinations(self.array_layout.x)
        delta_x = (combs_x[:, 0] - combs_x[:, 1]).reshape(-1, 1)

=======

    @lazyproperty
    def get_pairs(self):
        combs_x = torch.combinations(self.array_layout.x)
        delta_x = (combs_x[:, 0] - combs_x[:, 1]).reshape(-1, 1)

>>>>>>> 139de28f
        combs_y = torch.combinations(self.array_layout.y)
        delta_y = (combs_y[:, 0] - combs_y[:, 1]).reshape(-1, 1)

        combs_z = torch.combinations(self.array_layout.z)
        delta_z = (combs_z[:, 0] - combs_z[:, 1]).reshape(-1, 1)
<<<<<<< HEAD
=======

>>>>>>> 139de28f
        return delta_x, delta_y, delta_z

    @lazyproperty
    def calc_ant_pair_vals(self):
<<<<<<< HEAD
        st_num_pairs = torch.combinations(self.array_layout.st_num)
        els_low_pairs = torch.combinations(self.array_layout.el_low)
        els_high_pairs = torch.combinations(self.array_layout.el_high)
=======
        """Calculates station number, low elevation, and high
        elevation pairs.
        """
        st_num_pairs = torch.combinations(self.array_layout.st_num)
        els_low_pairs = torch.combinations(self.array_layout.el_low)
        els_high_pairs = torch.combinations(self.array_layout.el_high)

>>>>>>> 139de28f
        return st_num_pairs, els_low_pairs, els_high_pairs<|MERGE_RESOLUTION|>--- conflicted
+++ resolved
@@ -11,39 +11,22 @@
         # from geocentric coordinates to relative coordinates inside array
         delta_x, delta_y, delta_z = self.get_pairs()
         return delta_x, delta_y, delta_z
-<<<<<<< HEAD
 
     @lazyproperty
     def get_pairs(self):
         combs_x = torch.combinations(self.array_layout.x)
         delta_x = (combs_x[:, 0] - combs_x[:, 1]).reshape(-1, 1)
 
-=======
-
-    @lazyproperty
-    def get_pairs(self):
-        combs_x = torch.combinations(self.array_layout.x)
-        delta_x = (combs_x[:, 0] - combs_x[:, 1]).reshape(-1, 1)
-
->>>>>>> 139de28f
         combs_y = torch.combinations(self.array_layout.y)
         delta_y = (combs_y[:, 0] - combs_y[:, 1]).reshape(-1, 1)
 
         combs_z = torch.combinations(self.array_layout.z)
         delta_z = (combs_z[:, 0] - combs_z[:, 1]).reshape(-1, 1)
-<<<<<<< HEAD
-=======
 
->>>>>>> 139de28f
         return delta_x, delta_y, delta_z
 
     @lazyproperty
     def calc_ant_pair_vals(self):
-<<<<<<< HEAD
-        st_num_pairs = torch.combinations(self.array_layout.st_num)
-        els_low_pairs = torch.combinations(self.array_layout.el_low)
-        els_high_pairs = torch.combinations(self.array_layout.el_high)
-=======
         """Calculates station number, low elevation, and high
         elevation pairs.
         """
@@ -51,5 +34,4 @@
         els_low_pairs = torch.combinations(self.array_layout.el_low)
         els_high_pairs = torch.combinations(self.array_layout.el_high)
 
->>>>>>> 139de28f
         return st_num_pairs, els_low_pairs, els_high_pairs