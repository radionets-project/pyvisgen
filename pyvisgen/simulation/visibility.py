from dataclasses import dataclass, fields
from tqdm import tqdm

import torch
import scipy.ndimage

import pyvisgen.simulation.scan as scan


@dataclass
class Visibilities:
    V_11: torch.tensor
    V_22: torch.tensor
    V_12: torch.tensor
    V_21: torch.tensor
    num: torch.tensor
    base_num: torch.tensor
    u: torch.tensor
    v: torch.tensor
    w: torch.tensor
    date: torch.tensor
    linear_dop: torch.tensor
    circular_dop: torch.tensor

    def __getitem__(self, i):
        return Visibilities(*[getattr(self, f.name)[i] for f in fields(self)])

    def get_values(self):
        return torch.cat(
            [self.V_11[None], self.V_22[None], self.V_12[None], self.V_21[None]], dim=0
        ).permute(1, 2, 0)

    def add(self, visibilities):
        [
            setattr(
                self,
                f.name,
                torch.cat([getattr(self, f.name), getattr(visibilities, f.name)]),
            )
            for f in fields(self)
        ]


class Polarisation:
    """Simulation of polarisation."""

    def __init__(
        self,
        SI: torch.tensor,
        sensitivity_cut: float,
        amp_ratio: float,
        delta: float,
        polarisation: str,
        field_kwargs: dict,
        random_state: int,
        device: torch.device,
    ) -> None:
        """Creates the 2 x 2 stokes matrix and simulates
        polarisation if `polarisation` is either 'linear'
        or 'circular'. Also computes the degree of polarisation.

        Parameters
        ----------
        SI : torch.tensor
            Stokes I component, i.e. intensity distribution
            of the sky.
        sensitivity_cut : float
            Sensitivity cut, where only pixels above the value
            are kept.
        amp_ratio : float
            Sets the ratio of $A_{x/r}$. The ratio of $A_{y/l}$ is calculated
            as `1 - amp_ratio`. If set to `None`, a random value is drawn
            from a uniform distribution. See also: `random_state`.
        delta : float
            Sets the phase difference of the amplitudes $A_x$ and $A_y$
            of the sky distribution. Defines the measure of ellipticity.
        polarisation : str
            Choose between `'linear'` or `'circular'` or `None` to
            simulate different types of polarisations or disable
            the simulation of polarisation.
        random_state : int
            Random state used when drawing `amp_ratio` and during the generation
            of the random polarisation field.
        device : torch.device
            Torch device to select for computation.
        """
        self.sensitivity_cut = sensitivity_cut
        self.polarisation = polarisation
        self.device = device

        self.SI = SI.permute(dims=(1, 2, 0))

        if random_state:
            torch.manual_seed(random_state)

        if self.polarisation:
            self.polarisation_field = self.rand_polarisation_field(
                [self.SI.shape[0], self.SI.shape[1]],
                **field_kwargs,
            )

            self.delta = delta

            if amp_ratio and (amp_ratio >= 0):
                ax2 = amp_ratio
            else:
                ax2 = torch.rand(1)

            ay2 = 1 - ax2

            self.ax2 = self.SI[..., 0].clone() * ax2
            self.ay2 = self.SI[..., 0].clone() * ay2
        else:
            self.ax2 = self.SI[..., 0]
            self.ay2 = torch.zeros_like(self.ax2)

        self.I = torch.zeros(
            (self.SI.shape[0], self.SI.shape[1], 4), dtype=torch.cdouble
        )  # noqa: E741

    def linear(self) -> None:
        """Computes the stokes parameters I, Q, U, and V
        for linear polarisation.

        .. math::
            I = A_x^2 + A_y^2
            Q = A_r^2 - A_l^2
            U = 2A_x A_y \cos\delta_{xy}
            V = -2A_x A_y \sin\delta_{xy}
        """
        self.I[..., 0] = self.ax2 + self.ay2
        self.I[..., 1] = self.ax2 - self.ay2
        self.I[..., 2] = (
            2
            * torch.sqrt(self.ax2)
            * torch.sqrt(self.ay2)
            * torch.cos(torch.deg2rad(torch.tensor(self.delta)))
        )
        self.I[..., 3] = (
            -2
            * torch.sqrt(self.ax2)
            * torch.sqrt(self.ay2)
            * torch.sin(torch.deg2rad(torch.tensor(self.delta)))
        )

    def circular(self) -> None:
        """Computes the stokes parameters I, Q, U, and V
        for circular polarisation.

        .. math::
            I = A_r^2 + A_l^2
            Q = 2A_r A_l \cos\delta_{rl}
            U = -2A_r A_l \sin\delta_{rl}
            V = A_r^2 - A_l^2
        """
        self.I[..., 0] = self.ax2 + self.ay2
        self.I[..., 1] = (
            2
            * torch.sqrt(self.ax2)
            * torch.sqrt(self.ay2)
            * torch.cos(torch.deg2rad(torch.tensor(self.delta)))
        )
        self.I[..., 2] = (
            -2
            * torch.sqrt(self.ax2)
            * torch.sqrt(self.ay2)
            * torch.sin(torch.deg2rad(torch.tensor(self.delta)))
        )
        self.I[..., 3] = self.ax2 - self.ay2

    def dop(self) -> None:
        """Computes the degree of polarisation for each pixel."""
        mask = (self.ax2 + self.ay2) > 0

        # apply polarisation_field to Q, U, and V only
        self.I[..., 1] *= self.polarisation_field
        self.I[..., 2] *= self.polarisation_field
        self.I[..., 3] *= self.polarisation_field

        dop_I = self.I[..., 0].real.clone()
        dop_I[~mask] = float("nan")
        dop_Q = self.I[..., 1].real.clone()
        dop_Q[~mask] = float("nan")
        dop_U = self.I[..., 2].real.clone()
        dop_U[~mask] = float("nan")
        dop_V = self.I[..., 3].real.clone()
        dop_V[~mask] = float("nan")

        self.lin_dop = torch.sqrt(dop_Q**2 + dop_U**2) / dop_I
        self.circ_dop = torch.abs(dop_V) / dop_I

        del dop_I, dop_Q, dop_U, dop_V

    def stokes_matrix(self) -> tuple:
        """Computes and returns the 2 x 2 stokes matrix B.

        Returns
        -------
        B : torch.tensor
            2 x 2 stokes brightness matrix. Either for linear,
            circular or no polarisation.
        mask : torch.tensor
            Mask of the sensitivity cut (Keep all px > sensitivity_cut).
        lin_dop : torch.tensor
            Degree of linear polarisation of every pixel in the sky.
        circ_dop : torch.tensor
            Degree of circular polarisation of every pixel in the sky.
        """
        # define 2 x 2 Stokes matrix
        B = torch.zeros(
            (self.SI.shape[0], self.SI.shape[1], 2, 2), dtype=torch.cdouble
        ).to(torch.device(self.device))

        if self.polarisation == "linear":
            self.linear()
            self.dop()

            B[..., 0, 0] = self.I[..., 0] + self.I[..., 1]  # I + Q
            B[..., 0, 1] = self.I[..., 2] + 1j * self.I[..., 3]  # U + iV
            B[..., 1, 0] = self.I[..., 2] - 1j * self.I[..., 3]  # U - iV
            B[..., 1, 1] = self.I[..., 0] - self.I[..., 1]  # I - Q

        elif self.polarisation == "circular":
            self.circular()
            self.dop()

            B[..., 0, 0] = self.I[..., 0] + self.I[..., 3]  # I + V
            B[..., 0, 1] = self.I[..., 1] + 1j * self.I[..., 2]  # Q + iU
            B[..., 1, 0] = self.I[..., 1] - 1j * self.I[..., 2]  # Q - iU
            B[..., 1, 1] = self.I[..., 0] - self.I[..., 3]  # I - V

        else:
            # No polarisation applied
            self.I[..., 0] = self.SI[..., 0]
            self.polarisation_field = torch.ones_like(self.I[..., 0])
            self.dop()

            B[..., 0, 0] = self.I[..., 0] + self.I[..., 1]  # I + Q
            B[..., 0, 1] = self.I[..., 2] + 1j * self.I[..., 3]  # U + iV
            B[..., 1, 0] = self.I[..., 2] - 1j * self.I[..., 3]  # U - iV
            B[..., 1, 1] = self.I[..., 0] - self.I[..., 1]  # I - Q

        # calculations only for px > sensitivity cut
        mask = (self.SI >= self.sensitivity_cut)[..., 0]
        B = B[mask]

        return B, mask, self.lin_dop, self.circ_dop

    def rand_polarisation_field(
        self,
        shape: list[int, int] | int,
        order: list[int, int] | int = 1,
        random_state: int = None,
        scale: list = [0, 1],
        threshold: float = None,
    ) -> torch.tensor:
        """
        Generates a random noise mask for polarisation.

        Parameters
        ----------
        shape : array_like (M, N), or int
            The size of the sky image.
        order : array_like (M, N) or int, optional
            Morphology of the random noise. Higher values create
            more and smaller fluctuations. Default: 1.
        random_state : int, optional
            Random state for the random number generator. If None,
            a random entropy is pulled from the OS. Default: None.
        scale : array_like, optional
            Scaling of the distribution of the image. Default: [0, 1]
        threshold : float, optional
            If not None, an upper threshold is applied to the image.
            Default: None

        Returns
        -------
        im : torch.tensor
            An array containing random noise values between
            scale[0] and scale[1].
        """
        if random_state:
            torch.random.manual_seed(random_state)

        if not isinstance(shape, list):
            shape = list(shape)

        if len(shape) < 2:
            shape *= 2
        elif len(shape) > 2:
            raise ValueError("Only 2d shapes are allowed!")

        if isinstance(order, int):
            order = [order]

        if not isinstance(order, list):
            order = list(order)

        if len(order) < 2:
            order *= 2
        elif len(order) > 2:
            raise ValueError("Only 2d shapes are allowed!")

        sigma = torch.mean(torch.tensor(shape).double()) / (40 * torch.tensor(order))

        im = torch.rand(shape)
        im = scipy.ndimage.gaussian_filter(im, sigma=sigma.numpy())

        if scale is None:
            scale = [im.min(), im.max()]

        im_flatten = torch.from_numpy(im.flatten())
        im_argsort = torch.argsort(torch.argsort(im_flatten))
        im_linspace = torch.linspace(*scale, im_argsort.size()[0])
        uniform_flatten = im_linspace[im_argsort]

        im = torch.reshape(uniform_flatten, im.shape)

        if threshold:
            im = im < threshold

        return im


def vis_loop(
    obs: "Observation",
    SI: torch.tensor,
    num_threads: int = 10,
    noisy: bool = True,
    mode: str = "full",
    batch_size: int = 100,
    show_progress: bool = False,
) -> Visibilities:
    r"""Computes the visibilities of an observation.

    Parameters
    ----------
    obs : Observation class object
        Observation class object generated by the
        `~pyvisgen.simulation.Observation` class.
    SI : torch.tensor
        Tensor containing the sky intensity distribution.
    num_threads : int, optional
        Number of threads used for intraoperative parallelism
        on the CPU. See `~torch.set_num_threads`. Default: 10
    noisy : bool, optional
        If `True`, generate and add additional noise to
        the simulated measurements. Default: True
    mode : str, optional
        Select one of `'full'`, `'grid'`, or `'dense'` to get
        all valid baselines, a grid of unique baselines, or
        dense baselines. Default: 'full'
    batch_size : int, optional
        Batch size for iteration over baselines. Default: 100
    polarisation : str, optional
        Choose between `'linear'` or `'circular'` or `None` to
        simulate different types of polarisations or disable
        the simulation of polarisation. Default: 'linear'
    random_state : int, optional
        Random state used when drawing `amp_ratio` and during the generation
        of the random polarisation field. Default: 42
    show_progress : bool, optional
        If `True`, show a progress bar during the iteration over the
        batches of baselines. Default: False

    Returns
    -------
    visibilities : Visibilities
        Dataclass object containing visibilities and baselines.
    """
    torch.set_num_threads(num_threads)
    torch._dynamo.config.suppress_errors = True

<<<<<<< HEAD
    pol = Polarisation(
        torch.flip(SI, dims=[1]),
        sensitivity_cut=obs.sensitivity_cut,
        polarisation=obs.polarisation,
        device=obs.device,
        field_kwargs=obs.field_kwargs,
        **obs.pol_kwargs,
=======
    SI = torch.flip(SI, dims=[1])

    # define unpolarized sky distribution
    SI = SI.permute(dims=(1, 2, 0))
    I = torch.zeros((SI.shape[0], SI.shape[1], 4), dtype=torch.cdouble)
    I[..., 0] = SI[..., 0]

    # define 2 x 2 Stokes matrix ((I + Q, iU + V), (iU -V, I - Q))
    B = torch.zeros((SI.shape[0], SI.shape[1], 2, 2), dtype=torch.cdouble).to(
        torch.device(obs.device)
>>>>>>> 05c9809b
    )

    B, mask, lin_dop, circ_dop = pol.stokes_matrix()

    lm = obs.lm[mask]
    rd = obs.rd[mask]

    # normalize visibilities to factor 0.5,
    # so that the Stokes I image is normalized to 1
    B *= 0.5

    # calculate vis
    visibilities = Visibilities(
        torch.empty(size=[0] + [len(obs.waves_low)]),
        torch.empty(size=[0] + [len(obs.waves_low)]),
        torch.empty(size=[0] + [len(obs.waves_low)]),
        torch.empty(size=[0] + [len(obs.waves_low)]),
        torch.tensor([]),
        torch.tensor([]),
        torch.tensor([]),
        torch.tensor([]),
        torch.tensor([]),
        torch.tensor([]),
        torch.tensor([]),
        torch.tensor([]),
    )
    vis_num = torch.zeros(1)
    if mode == "full":
        bas = obs.baselines.get_valid_subset(obs.num_baselines, obs.device)
    elif mode == "grid":
        bas = obs.baselines.get_valid_subset(
            obs.num_baselines, obs.device
        ).get_unique_grid(obs.fov, obs.ref_frequency, obs.img_size, obs.device)
    elif mode == "dense":
        if obs.device == torch.device("cpu"):
            raise ValueError("Only available for GPU calculations!")
        obs.calc_dense_baselines()
        bas = obs.dense_baselines_gpu
    else:
        raise ValueError("Unsupported mode!")

    batches = torch.arange(bas[:].shape[1]).split(batch_size)

    if show_progress:
        batches = tqdm(batches)

    for p in batches:
        bas_p = bas[:][:, p]

        int_values = torch.cat(
            [
                scan.rime(
                    B,
                    bas_p,
                    lm,
                    rd,
                    obs.ra,
                    obs.dec,
                    torch.unique(obs.array.diam),
                    wave_low,
                    wave_high,
                    corrupted=obs.corrupted,
                )[None]
                for wave_low, wave_high in zip(obs.waves_low, obs.waves_high)
            ]
        )
        if int_values.numel() == 0:
            continue

        int_values = torch.swapaxes(int_values, 0, 1)

        if noisy != 0:
            noise = generate_noise(int_values.shape, obs, noisy)
            int_values += noise

        vis_num = torch.arange(int_values.shape[0]) + 1 + vis_num.max()

        vis = Visibilities(
            int_values[..., 0, 0].cpu(),  # V_11
            int_values[..., 1, 1].cpu(),  # V_22
            int_values[..., 0, 1].cpu(),  # V_12
            int_values[..., 1, 0].cpu(),  # V_21
            vis_num,
            bas_p[9].cpu(),
            bas_p[2].cpu(),
            bas_p[5].cpu(),
            bas_p[8].cpu(),
            bas_p[10].cpu(),
            torch.tensor([]),
            torch.tensor([]),
        )

        visibilities.add(vis)
        del int_values

    visibilities.linear_dop = lin_dop.cpu()
    visibilities.circular_dop = circ_dop.cpu()

    return visibilities


def generate_noise(shape, obs, SEFD):
    # scaling factor for the noise
    factor = 1

    # system efficency factor, near 1
    eta = 0.93

    # taken from simulations
    chan_width = obs.bandwidths[0] * len(obs.bandwidths)

    # corr_int_time
    exposure = obs.int_time

    # taken from:
    # https://science.nrao.edu/facilities/vla/docs/manuals/oss/performance/sensitivity

    std = factor * 1 / eta * SEFD
    std /= torch.sqrt(2 * exposure * chan_width)
    noise = torch.normal(mean=0, std=std, size=shape, device=obs.device)
    noise = noise + 1.0j * torch.normal(mean=0, std=std, size=shape, device=obs.device)

    return noise<|MERGE_RESOLUTION|>--- conflicted
+++ resolved
@@ -1,8 +1,8 @@
 from dataclasses import dataclass, fields
+
+import scipy.ndimage
+import torch
 from tqdm import tqdm
-
-import torch
-import scipy.ndimage
 
 import pyvisgen.simulation.scan as scan
 
@@ -119,7 +119,7 @@
         )  # noqa: E741
 
     def linear(self) -> None:
-        """Computes the stokes parameters I, Q, U, and V
+        r"""Computes the stokes parameters I, Q, U, and V
         for linear polarisation.
 
         .. math::
@@ -144,7 +144,7 @@
         )
 
     def circular(self) -> None:
-        """Computes the stokes parameters I, Q, U, and V
+        r"""Computes the stokes parameters I, Q, U, and V
         for circular polarisation.
 
         .. math::
@@ -323,7 +323,7 @@
 
 
 def vis_loop(
-    obs: "Observation",
+    obs,
     SI: torch.tensor,
     num_threads: int = 10,
     noisy: bool = True,
@@ -371,7 +371,6 @@
     torch.set_num_threads(num_threads)
     torch._dynamo.config.suppress_errors = True
 
-<<<<<<< HEAD
     pol = Polarisation(
         torch.flip(SI, dims=[1]),
         sensitivity_cut=obs.sensitivity_cut,
@@ -379,18 +378,6 @@
         device=obs.device,
         field_kwargs=obs.field_kwargs,
         **obs.pol_kwargs,
-=======
-    SI = torch.flip(SI, dims=[1])
-
-    # define unpolarized sky distribution
-    SI = SI.permute(dims=(1, 2, 0))
-    I = torch.zeros((SI.shape[0], SI.shape[1], 4), dtype=torch.cdouble)
-    I[..., 0] = SI[..., 0]
-
-    # define 2 x 2 Stokes matrix ((I + Q, iU + V), (iU -V, I - Q))
-    B = torch.zeros((SI.shape[0], SI.shape[1], 2, 2), dtype=torch.cdouble).to(
-        torch.device(obs.device)
->>>>>>> 05c9809b
     )
 
     B, mask, lin_dop, circ_dop = pol.stokes_matrix()
