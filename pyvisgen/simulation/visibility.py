from dataclasses import dataclass, fields
from tqdm.autonotebook import tqdm

import scipy.ndimage
import torch
import toma

import pyvisgen.simulation.scan as scan


@dataclass
class Visibilities:
    V_11: torch.tensor
    V_22: torch.tensor
    V_12: torch.tensor
    V_21: torch.tensor
    num: torch.tensor
    base_num: torch.tensor
    u: torch.tensor
    v: torch.tensor
    w: torch.tensor
    date: torch.tensor
    linear_dop: torch.tensor
    circular_dop: torch.tensor

    def __getitem__(self, i):
        return Visibilities(*[getattr(self, f.name)[i] for f in fields(self)])

    def get_values(self):
        return torch.cat(
            [self.V_11[None], self.V_22[None], self.V_12[None], self.V_21[None]], dim=0
        ).permute(1, 2, 0)

    def add(self, visibilities):
        [
            setattr(
                self,
                f.name,
                torch.cat([getattr(self, f.name), getattr(visibilities, f.name)]),
            )
            for f in fields(self)
        ]


class Polarisation:
    """Simulation of polarisation."""

    def __init__(
        self,
        SI: torch.tensor,
        sensitivity_cut: float,
        amp_ratio: float,
        delta: float,
        polarisation: str,
        field_kwargs: dict,
        random_state: int,
        device: torch.device,
    ) -> None:
        """Creates the 2 x 2 stokes matrix and simulates
        polarisation if `polarisation` is either 'linear'
        or 'circular'. Also computes the degree of polarisation.

        Parameters
        ----------
        SI : torch.tensor
            Stokes I component, i.e. intensity distribution
            of the sky.
        sensitivity_cut : float
            Sensitivity cut, where only pixels above the value
            are kept.
        amp_ratio : float
            Sets the ratio of $A_{x/r}$. The ratio of $A_{y/l}$ is calculated
            as `1 - amp_ratio`. If set to `None`, a random value is drawn
            from a uniform distribution. See also: `random_state`.
        delta : float
            Sets the phase difference of the amplitudes $A_x$ and $A_y$
            of the sky distribution. Defines the measure of ellipticity.
        polarisation : str
            Choose between `'linear'` or `'circular'` or `None` to
            simulate different types of polarisations or disable
            the simulation of polarisation.
        random_state : int
            Random state used when drawing `amp_ratio` and during the generation
            of the random polarisation field.
        device : torch.device
            Torch device to select for computation.
        """
        self.sensitivity_cut = sensitivity_cut
        self.polarisation = polarisation
        self.device = device

        self.SI = SI.permute(dims=(1, 2, 0))

        if random_state:
            torch.manual_seed(random_state)

        if self.polarisation and self.polarisation in ["circular", "linear"]:
            self.polarisation_field = self.rand_polarisation_field(
                [self.SI.shape[0], self.SI.shape[1]],
                **field_kwargs,
            )

            self.delta = delta

            if amp_ratio and (amp_ratio >= 0):
                ax2 = amp_ratio
            else:
                ax2 = torch.rand(1)

            ay2 = 1 - ax2

            self.ax2 = self.SI[..., 0].clone() * ax2
            self.ay2 = self.SI[..., 0].clone() * ay2
        else:
            self.ax2 = self.SI[..., 0]
            self.ay2 = torch.zeros_like(self.ax2)

        self.I = torch.zeros(
            (self.SI.shape[0], self.SI.shape[1], 4), dtype=torch.cdouble
        )  # noqa: E741

    def linear(self) -> None:
        r"""Computes the stokes parameters I, Q, U, and V
        for linear polarisation.

        .. math::
            I = A_x^2 + A_y^2
            Q = A_r^2 - A_l^2
            U = 2A_x A_y \cos\delta_{xy}
            V = -2A_x A_y \sin\delta_{xy}
        """
        self.I[..., 0] = self.ax2 + self.ay2
        self.I[..., 1] = self.ax2 - self.ay2
        self.I[..., 2] = (
            2
            * torch.sqrt(self.ax2)
            * torch.sqrt(self.ay2)
            * torch.cos(torch.deg2rad(torch.tensor(self.delta)))
        )
        self.I[..., 3] = (
            -2
            * torch.sqrt(self.ax2)
            * torch.sqrt(self.ay2)
            * torch.sin(torch.deg2rad(torch.tensor(self.delta)))
        )

    def circular(self) -> None:
        r"""Computes the stokes parameters I, Q, U, and V
        for circular polarisation.

        .. math::
            I = A_r^2 + A_l^2
            Q = 2A_r A_l \cos\delta_{rl}
            U = -2A_r A_l \sin\delta_{rl}
            V = A_r^2 - A_l^2
        """
        self.I[..., 0] = self.ax2 + self.ay2
        self.I[..., 1] = (
            2
            * torch.sqrt(self.ax2)
            * torch.sqrt(self.ay2)
            * torch.cos(torch.deg2rad(torch.tensor(self.delta)))
        )
        self.I[..., 2] = (
            -2
            * torch.sqrt(self.ax2)
            * torch.sqrt(self.ay2)
            * torch.sin(torch.deg2rad(torch.tensor(self.delta)))
        )
        self.I[..., 3] = self.ax2 - self.ay2

    def dop(self) -> None:
        """Computes the degree of polarisation for each pixel."""
        mask = (self.ax2 + self.ay2) > 0

        # apply polarisation_field to Q, U, and V only
        self.I[..., 1] *= self.polarisation_field
        self.I[..., 2] *= self.polarisation_field
        self.I[..., 3] *= self.polarisation_field

        dop_I = self.I[..., 0].real.clone()
        dop_I[~mask] = float("nan")
        dop_Q = self.I[..., 1].real.clone()
        dop_Q[~mask] = float("nan")
        dop_U = self.I[..., 2].real.clone()
        dop_U[~mask] = float("nan")
        dop_V = self.I[..., 3].real.clone()
        dop_V[~mask] = float("nan")

        self.lin_dop = torch.sqrt(dop_Q**2 + dop_U**2) / dop_I
        self.circ_dop = torch.abs(dop_V) / dop_I

        del dop_I, dop_Q, dop_U, dop_V

    def stokes_matrix(self) -> tuple:
        """Computes and returns the 2 x 2 stokes matrix B.

        Returns
        -------
        B : torch.tensor
            2 x 2 stokes brightness matrix. Either for linear,
            circular or no polarisation.
        mask : torch.tensor
            Mask of the sensitivity cut (Keep all px > sensitivity_cut).
        lin_dop : torch.tensor
            Degree of linear polarisation of every pixel in the sky.
        circ_dop : torch.tensor
            Degree of circular polarisation of every pixel in the sky.
        """
        # define 2 x 2 Stokes matrix
        B = torch.zeros(
            (self.SI.shape[0], self.SI.shape[1], 2, 2), dtype=torch.cdouble
        ).to(torch.device(self.device))

        if self.polarisation == "linear":
            self.linear()
            self.dop()

            B[..., 0, 0] = self.I[..., 0] + self.I[..., 1]  # I + Q
            B[..., 0, 1] = self.I[..., 2] + 1j * self.I[..., 3]  # U + iV
            B[..., 1, 0] = self.I[..., 2] - 1j * self.I[..., 3]  # U - iV
            B[..., 1, 1] = self.I[..., 0] - self.I[..., 1]  # I - Q

        elif self.polarisation == "circular":
            self.circular()
            self.dop()

            B[..., 0, 0] = self.I[..., 0] + self.I[..., 3]  # I + V
            B[..., 0, 1] = self.I[..., 1] + 1j * self.I[..., 2]  # Q + iU
            B[..., 1, 0] = self.I[..., 1] - 1j * self.I[..., 2]  # Q - iU
            B[..., 1, 1] = self.I[..., 0] - self.I[..., 3]  # I - V

        else:
            # No polarisation applied
            self.I[..., 0] = self.SI[..., 0]
            self.polarisation_field = torch.ones_like(self.I[..., 0])
            self.dop()

            B[..., 0, 0] = self.I[..., 0] + self.I[..., 1]  # I + Q
            B[..., 0, 1] = self.I[..., 2] + 1j * self.I[..., 3]  # U + iV
            B[..., 1, 0] = self.I[..., 2] - 1j * self.I[..., 3]  # U - iV
            B[..., 1, 1] = self.I[..., 0] - self.I[..., 1]  # I - Q

        # calculations only for px > sensitivity cut
        mask = (self.SI >= self.sensitivity_cut)[..., 0]
        B = B[mask]

        return B, mask, self.lin_dop, self.circ_dop

    def rand_polarisation_field(
        self,
        shape: list[int, int] | int,
        order: list[int, int] | int = 1,
        random_state: int = None,
        scale: list = [0, 1],
        threshold: float = None,
    ) -> torch.tensor:
        """
        Generates a random noise mask for polarisation.

        Parameters
        ----------
        shape : array_like (M, N), or int
            The size of the sky image.
        order : array_like (M, N) or int, optional
            Morphology of the random noise. Higher values create
            more and smaller fluctuations. Default: 1.
        random_state : int, optional
            Random state for the random number generator. If None,
            a random entropy is pulled from the OS. Default: None.
        scale : array_like, optional
            Scaling of the distribution of the image. Default: [0, 1]
        threshold : float, optional
            If not None, an upper threshold is applied to the image.
            Default: None

        Returns
        -------
        im : torch.tensor
            An array containing random noise values between
            scale[0] and scale[1].
        """
        if random_state:
            torch.random.manual_seed(random_state)

        if isinstance(shape, int):
            shape = [shape]

        if not isinstance(shape, list):
            shape = list(shape)

        if len(shape) < 2:
            shape *= 2
        elif len(shape) > 2:
            raise ValueError("Only 2d shapes are allowed!")

        if isinstance(order, int):
            order = [order]

        if not isinstance(order, list):
            order = list(order)

        if len(order) < 2:
            order *= 2
        elif len(order) > 2:
            raise ValueError("Only 2d shapes are allowed!")

        sigma = torch.mean(torch.tensor(shape).double()) / (40 * torch.tensor(order))

        im = torch.rand(shape)
        im = scipy.ndimage.gaussian_filter(im, sigma=sigma.numpy())

        if scale is None:
            scale = [im.min(), im.max()]

        im_flatten = torch.from_numpy(im.flatten())
        im_argsort = torch.argsort(torch.argsort(im_flatten))
        im_linspace = torch.linspace(*scale, im_argsort.size()[0])
        uniform_flatten = im_linspace[im_argsort]

        im = torch.reshape(uniform_flatten, im.shape)

        if threshold:
            im = im < threshold

        return im


def vis_loop(
    obs,
<<<<<<< HEAD
    SI: torch.tensor,
    num_threads: int = 10,
    noisy: bool = True,
    mode: str = "full",
    batch_size: int = "auto",
    show_progress: bool = False,
) -> Visibilities:
    r"""Computes the visibilities of an observation.

    Parameters
    ----------
    obs : Observation class object
        Observation class object generated by the
        `~pyvisgen.simulation.Observation` class.
    SI : torch.tensor
        Tensor containing the sky intensity distribution.
    num_threads : int, optional
        Number of threads used for intraoperative parallelism
        on the CPU. See `~torch.set_num_threads`. Default: 10
    noisy : bool, optional
        If `True`, generate and add additional noise to
        the simulated measurements. Default: True
    mode : str, optional
        Select one of `'full'`, `'grid'`, or `'dense'` to get
        all valid baselines, a grid of unique baselines, or
        dense baselines. Default: 'full'
    batch_size : int, optional
        Batch size for iteration over baselines. Default: 100
    polarisation : str, optional
        Choose between `'linear'` or `'circular'` or `None` to
        simulate different types of polarisations or disable
        the simulation of polarisation. Default: 'linear'
    random_state : int, optional
        Random state used when drawing `amp_ratio` and during the generation
        of the random polarisation field. Default: 42
    show_progress : bool, optional
        If `True`, show a progress bar during the iteration over the
        batches of baselines. Default: False

    Returns
    -------
    visibilities : Visibilities
        Dataclass object containing visibilities and baselines.
    """
=======
    SI,
    num_threads=10,
    noisy=True,
    mode="full",
    batch_size="auto",
    show_progress=False,
    normalize=True,
):
>>>>>>> f664277b
    torch.set_num_threads(num_threads)
    torch._dynamo.config.suppress_errors = True

    if not (
        isinstance(batch_size, int)
        or (isinstance(batch_size, str) and batch_size == "auto")
    ):
        raise ValueError("Expected batch_size to be 'auto' or type int")

    pol = Polarisation(
        torch.flip(SI, dims=[1]),
        sensitivity_cut=obs.sensitivity_cut,
        polarisation=obs.polarisation,
        device=obs.device,
        field_kwargs=obs.field_kwargs,
        **obs.pol_kwargs,
    )

    B, mask, lin_dop, circ_dop = pol.stokes_matrix()

    lm = obs.lm[mask]
    rd = obs.rd[mask]

    # normalize visibilities to factor 0.5,
    # so that the Stokes I image is normalized to 1
    if normalize:
        B *= 0.5

    # calculate vis
    visibilities = Visibilities(
        torch.empty(size=[0] + [len(obs.waves_low)]),
        torch.empty(size=[0] + [len(obs.waves_low)]),
        torch.empty(size=[0] + [len(obs.waves_low)]),
        torch.empty(size=[0] + [len(obs.waves_low)]),
        torch.tensor([]),
        torch.tensor([]),
        torch.tensor([]),
        torch.tensor([]),
        torch.tensor([]),
        torch.tensor([]),
        torch.tensor([]),
        torch.tensor([]),
    )

    vis_num = torch.zeros(1)

    if mode == "full":
        bas = obs.baselines.get_valid_subset(obs.num_baselines, obs.device)
    elif mode == "grid":
        bas = obs.baselines.get_valid_subset(
            obs.num_baselines, obs.device
        ).get_unique_grid(obs.fov, obs.ref_frequency, obs.img_size, obs.device)
    elif mode == "dense":
        if obs.device == torch.device("cpu"):
            raise ValueError("Only available for GPU calculations!")
        obs.calc_dense_baselines()
        bas = obs.dense_baselines_gpu
    else:
        raise ValueError("Unsupported mode!")

    if batch_size == "auto":
        batch_size = bas[:].shape[1]

    visibilities = toma.explicit.batch(
        _batch_loop,
        batch_size,
        visibilities,
        vis_num,
        obs,
        B,
        bas,
        lm,
        rd,
        noisy,
        show_progress,
        mode,
    )

    visibilities.linear_dop = lin_dop.cpu()
    visibilities.circular_dop = circ_dop.cpu()

    return visibilities


def _batch_loop(
    batch_size: int,
    visibilities,
    vis_num: int,
    obs,
    B: torch.tensor,
    bas,
    lm: torch.tensor,
    rd: torch.tensor,
    noisy: bool | float,
    show_progress: bool,
    mode: str,
):
    """Main simulation loop of pyvisgen. Computes visibilities
    batchwise.

    Parameters
    ----------
    batch_size : int
        Batch size for loop over Baselines dataclass object.
    visibilities : Visibilities
        Visibilities dataclass object.
    vis_num : int
        Number of visibilities.
    obs : Observation
        Observation class object.
    B : torch.tensor
        Stokes matrix containing stokes visibilities.
    bas : Baselines
        Baselines dataclass object.
    lm : torch.tensor
        lm grid.
    rd : torch.tensor
        rd grid.
    noisy : float or bool
        Simulate noise as SEFD with given value. If set to False,
        no noise is simulated.
    show_progress :
        If True, show a progress bar tracking the loop.

    Returns
    -------
    visibilities : Visibilities
        Visibilities dataclass object.
    """
    batches = torch.arange(bas[:].shape[1]).split(batch_size)
    batches = tqdm(
        batches,
        position=0,
        disable=not show_progress,
        desc="Computing visibilities",
        postfix=f"Batch size: {batch_size}",
    )

    for p in batches:
        bas_p = bas[:][:, p]

        int_values = torch.cat(
            [
                scan.rime(
                    B,
                    bas_p,
                    lm,
                    rd,
                    obs.ra,
                    obs.dec,
                    torch.unique(obs.array.diam),
                    wave_low,
                    wave_high,
                    obs.polarisation,
                    mode=mode,
                    corrupted=obs.corrupted,
                )[None]
                for wave_low, wave_high in zip(obs.waves_low, obs.waves_high)
            ]
        )
        if int_values.numel() == 0:
            continue

        int_values = torch.swapaxes(int_values, 0, 1)

        if noisy != 0:
            noise = generate_noise(int_values.shape, obs, noisy)
            int_values += noise

        vis_num = torch.arange(int_values.shape[0]) + 1 + vis_num.max()

        vis = Visibilities(
            int_values[..., 0, 0].cpu(),  # V_11
            int_values[..., 1, 1].cpu(),  # V_22
            int_values[..., 0, 1].cpu(),  # V_12
            int_values[..., 1, 0].cpu(),  # V_21
            vis_num,
            bas_p[9].cpu(),
            bas_p[2].cpu(),
            bas_p[5].cpu(),
            bas_p[8].cpu(),
            bas_p[10].cpu(),
            torch.tensor([]),
            torch.tensor([]),
        )

        visibilities.add(vis)
        del int_values

    return visibilities


def generate_noise(shape, obs, SEFD):
    # scaling factor for the noise
    factor = 1

    # system efficency factor, near 1
    eta = 0.93

    # taken from simulations
    chan_width = obs.bandwidths[0] * len(obs.bandwidths)

    # corr_int_time
    exposure = obs.int_time

    # taken from:
    # https://science.nrao.edu/facilities/vla/docs/manuals/oss/performance/sensitivity

    std = factor * 1 / eta * SEFD
    std /= torch.sqrt(2 * exposure * chan_width)
    noise = torch.normal(mean=0, std=std, size=shape, device=obs.device)
    noise = noise + 1.0j * torch.normal(mean=0, std=std, size=shape, device=obs.device)

    return noise<|MERGE_RESOLUTION|>--- conflicted
+++ resolved
@@ -328,7 +328,6 @@
 
 def vis_loop(
     obs,
-<<<<<<< HEAD
     SI: torch.tensor,
     num_threads: int = 10,
     noisy: bool = True,
@@ -373,16 +372,6 @@
     visibilities : Visibilities
         Dataclass object containing visibilities and baselines.
     """
-=======
-    SI,
-    num_threads=10,
-    noisy=True,
-    mode="full",
-    batch_size="auto",
-    show_progress=False,
-    normalize=True,
-):
->>>>>>> f664277b
     torch.set_num_threads(num_threads)
     torch._dynamo.config.suppress_errors = True
 
