--- conflicted
+++ resolved
@@ -466,31 +466,9 @@
         Return Fourier Kernel for every pixel in lm grid and given baselines.
         Shape is given by lm axes and baseline axis
     """
-<<<<<<< HEAD
     u_cmplt = torch.cat((obs.u_start, obs.u_stop)) / 3e8 / spw
     v_cmplt = torch.cat((obs.v_start, obs.v_stop)) / 3e8 / spw
     w_cmplt = torch.cat((obs.w_start, obs.w_stop)) / 3e8 / spw
-=======
-    # new valid baseline calculus. for details see function get_valid_baselines()
-    bas_t = obs.baselines[
-        (obs.baselines.time >= time[0]).bool() & (obs.baselines.time <= time[-1]).bool()
-    ]
-    mask_start = (bas_t.valid[:-1].bool()) & (bas_t.valid[1:]).bool()
-    mask_stop = (bas_t.valid[1:].bool()) & (bas_t.valid[:-1]).bool()
-
-    u_start = bas_t.u[:-1][mask_start] / 3e8 / spw
-    u_stop = bas_t.u[1:][mask_stop] / 3e8 / spw
-    v_start = bas_t.v[:-1][mask_start] / 3e8 / spw
-    v_stop = bas_t.v[1:][mask_stop] / 3e8 / spw
-    w_start = bas_t.w[:-1][mask_start] / 3e8 / spw
-    w_stop = bas_t.w[1:][mask_stop] / 3e8 / spw
-    del mask_start, mask_stop, bas_t
-
-    u_cmplt = torch.cat((u_start, u_stop))
-    v_cmplt = torch.cat((v_start, v_stop))
-    w_cmplt = torch.cat((w_start, w_stop))
-    del u_start, u_stop, v_start, v_stop, w_start, w_stop
->>>>>>> e769ec49
 
     l = obs.lm[:, :, 0]
     m = obs.lm[:, :, 1]
