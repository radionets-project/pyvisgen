from math import pi

import torch
<<<<<<< HEAD
from astropy.constants import c
from torch import nn
=======
from scipy.constants import c
>>>>>>> e9abaa67
from torch.special import bessel_j1


class RIME(nn.Module):
    def __init__(
        self,
        bas,
        lm,
        rd,
        ra,
        dec,
        ant_diam,
        spw_low,
        spw_high,
        corrupted=False,
    ):
        """Calculates visibilities using RIME

        Parameters
        ----------
        img: torch.tensor
            sky distribution
        bas : dataclass object
            baselines dataclass
        lm : 2d array
            lm grid for FOV
        spw_low : float
            lower wavelength
        spw_high : float
            higher wavelength

        Returns
        -------
        2d tensor
            Returns visibility for every baseline
        """
        super().__init__()
        self.fourier_kernel = fourier_kernel(bas, lm, spw_low, spw_high)

        self.corrupted = corrupted
        if self.corrupted:
            self.beam = calc_beam(rd, ra, dec, ant_diam, spw_low, spw_high)

    def forward(self, img):
        with torch.no_grad():
            K1, K2 = self.fourier_kernel
            X1, X2 = img * K1, img * K2
            del K1, K2
            if self.corrupted:
                E1, E2 = self.beam
                X1 = E1[..., None] * X1 * E1[..., None]
                del E1
                X2 = E2[..., None] * X2 * E2[..., None]
                del E2
            vis = integrate(X1, X2)
        return vis


# @torch.compile
def fourier_kernel(bas, lm, spw_low, spw_high):
    """Calculates Fouriertransformation Kernel for every baseline and pixel in lm grid.

    Parameters
    ----------
    bas : dataclass object
        baseline information
    lm : 2d array
        lm grid for FOV
    spw_low : float
        lower wavelength
    spw_high : float
        higher wavelength

    Returns
    -------
    3d tensor
        Return Fourier Kernel for every pixel in lm grid and given baselines.
        Shape is given by lm axes and baseline axis
    """
    u_cmplt = torch.cat((bas[0], bas[1]))
    v_cmplt = torch.cat((bas[3], bas[4]))
    w_cmplt = torch.cat((bas[6], bas[7]))

    l = lm[..., 0]
    m = lm[..., 1]
    n = torch.sqrt(1 - l**2 - m**2)

    ul = u_cmplt[..., None] * l
    vm = v_cmplt[..., None] * m
    wn = w_cmplt[..., None] * (n - 1)
    del l, m, n, u_cmplt, v_cmplt, w_cmplt

<<<<<<< HEAD
    K1 = torch.exp(-2 * pi * 1j * (ul + vm + wn) / 3e8 * spw_low)[..., None, None]
    K2 = torch.exp(-2 * pi * 1j * (ul + vm + wn) / 3e8 * spw_high)[..., None, None]
=======
    K1 = torch.exp(-2 * pi * 1j * (ul + vm + wn) / c * spw_low)[..., None, None]
    K2 = torch.exp(-2 * pi * 1j * (ul + vm + wn) / c * spw_high)[..., None, None]
>>>>>>> e9abaa67
    del ul, vm, wn
    return K1, K2


# @torch.compile
def calc_beam(rd, ra, dec, ant_diam, spw_low, spw_high):
    diameters = ant_diam.to(rd.device)
    theta = angularDistance(rd, ra, dec)
    tds = diameters * theta[..., None]

    E1 = jinc(2 * pi / c * spw_low * tds)
    E2 = jinc(2 * pi / c * spw_high * tds)

    assert E1.shape == E2.shape
    return E1, E2


# @torch.compile
def angularDistance(rd, ra, dec):
    """Calculates angular distance from source position

    Parameters
    ----------
    rd : 3d tensor
        every pixel containing ra and dec
    ra : float
        right ascension of source position
    dec : float
        declination of source position

    Returns
    -------
    2d array
        Returns angular Distance for every pixel in rd grid with respect
        to source position
    """
    r = rd[..., 0] - torch.deg2rad(ra.to(rd.device))
    d = rd[..., 1] - torch.deg2rad(dec.to(rd.device))
    theta = torch.arcsin(torch.sqrt(r**2 + d**2))
    return theta


# @torch.compile
def jinc(x):
    """Create jinc function.

    Parameters
    ----------
    x : array
        value of (?)

    Returns
    -------
    array
        value of jinc function at x
    """
    jinc = torch.ones(x.shape, device=x.device).double()
    jinc[x != 0] = 2 * bessel_j1(x[x != 0]) / x[x != 0]
    return jinc


# @torch.compile
def integrate(X1, X2):
    """Summation over (l,m) and avering over time and freq

    Parameters
    ----------
    X1 : 3d tensor
        visibility for every (l,m) and baseline for freq1
    X2 : 3d tensor
        visibility for every (l,m) and baseline for freq2

    Returns
    -------
    2d tensor
    Returns visibility for every baseline
    """
    X_f = torch.stack((X1, X2))
    int_m = torch.sum(X_f, dim=2)

    del X_f

    # only integrate for 1 sky dimension
    # 2d sky is reshaped to 1d by sensitivity mask
    # int_l = torch.sum(int_m, dim=2)
    # del int_m
    int_f = 0.5 * torch.sum(int_m, dim=0)
    del int_m

    X_t = torch.stack(torch.split(int_f, int(int_f.shape[0] / 2), dim=0))
    del int_f

    int_t = 0.5 * torch.sum(X_t, dim=0)
    del X_t

    return int_t<|MERGE_RESOLUTION|>--- conflicted
+++ resolved
@@ -1,12 +1,8 @@
 from math import pi
 
 import torch
-<<<<<<< HEAD
-from astropy.constants import c
+from scipy.constants import c
 from torch import nn
-=======
-from scipy.constants import c
->>>>>>> e9abaa67
 from torch.special import bessel_j1
 
 
@@ -99,13 +95,8 @@
     wn = w_cmplt[..., None] * (n - 1)
     del l, m, n, u_cmplt, v_cmplt, w_cmplt
 
-<<<<<<< HEAD
-    K1 = torch.exp(-2 * pi * 1j * (ul + vm + wn) / 3e8 * spw_low)[..., None, None]
-    K2 = torch.exp(-2 * pi * 1j * (ul + vm + wn) / 3e8 * spw_high)[..., None, None]
-=======
     K1 = torch.exp(-2 * pi * 1j * (ul + vm + wn) / c * spw_low)[..., None, None]
     K2 = torch.exp(-2 * pi * 1j * (ul + vm + wn) / c * spw_high)[..., None, None]
->>>>>>> e9abaa67
     del ul, vm, wn
     return K1, K2
 
