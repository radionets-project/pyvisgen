--- conflicted
+++ resolved
@@ -1,15 +1,10 @@
-<<<<<<< HEAD
-import toml
-import torch
-from astropy.coordinates import SkyCoord
-=======
 from datetime import datetime
 
 import astropy.constants as const
->>>>>>> 5ae0bbcf
 import astropy.units as un
 import numpy as np
 import toml
+import torch
 from astropy.coordinates import AltAz, Angle, EarthLocation, SkyCoord
 from astropy.time import Time
 from astropy.utils.decorators import lazyproperty
@@ -49,8 +44,9 @@
 
 
 def unique(x, dim=0):
-    unique, inverse, counts = torch.unique(x, dim=dim, 
-        sorted=True, return_inverse=True, return_counts=True)
+    unique, inverse, counts = torch.unique(
+        x, dim=dim, sorted=True, return_inverse=True, return_counts=True
+    )
     inv_sorted = inverse.argsort(stable=True)
     tot_counts = torch.cat((counts.new_zeros(1), counts.cumsum(dim=0)))[:-1]
     index = inv_sorted[tot_counts]
@@ -97,7 +93,10 @@
     int_time = conf["corr_int_time"]
 
     time_lst = [
-        start_time + scan_separation * i * un.second + i * scan_duration * un.second + j * int_time * un.second
+        start_time
+        + scan_separation * i * un.second
+        + i * scan_duration * un.second
+        + j * int_time * un.second
         for i in range(num_scans)
         for j in range(int(scan_duration / int_time) + 1)
     ]
@@ -174,24 +173,24 @@
     def calc_ant_pair_vals(self):
         st_num_pairs = self.delete(
             arr=torch.stack(
-                    torch.meshgrid(self.array_layout.st_num, self.array_layout.st_num)
-                ).T.reshape(-1, 2),
+                torch.meshgrid(self.array_layout.st_num, self.array_layout.st_num)
+            ).T.reshape(-1, 2),
             ind=self.mask,
             dim=0,
         )[self.indices]
 
         els_low_pairs = self.delete(
             arr=torch.stack(
-                    torch.meshgrid(self.array_layout.el_low, self.array_layout.el_low)
-                ).T.reshape(-1, 2),
+                torch.meshgrid(self.array_layout.el_low, self.array_layout.el_low)
+            ).T.reshape(-1, 2),
             ind=self.mask,
             dim=0,
         )[self.indices]
 
         els_high_pairs = self.delete(
             arr=torch.stack(
-                    torch.meshgrid(self.array_layout.el_high, self.array_layout.el_high)
-                ).T.reshape(-1, 2),
+                torch.meshgrid(self.array_layout.el_high, self.array_layout.el_high)
+            ).T.reshape(-1, 2),
             ind=self.mask,
             dim=0,
         )[self.indices]
@@ -201,16 +200,6 @@
 def calc_direction_cosines(ha, el_st, delta_x, delta_y, delta_z, src_crd):
     u = (torch.sin(ha) * delta_x + torch.cos(ha) * delta_y).reshape(-1)
     v = (
-<<<<<<< HEAD
-        -torch.sin(src_crd.dec) * torch.cos(ha) * delta_x
-        + torch.sin(src_crd.dec) * torch.sin(ha) * delta_y
-        + torch.cos(src_crd.dec) * delta_z
-    ).reshape(-1)
-    w = (
-        torch.cos(src_crd.dec) * torch.cos(ha) * delta_x
-        - torch.cos(src_crd.dec) * torch.sin(ha) * delta_y
-        + torch.sin(src_crd.dec) * delta_z
-=======
         -np.sin(src_crd.dec) * np.cos(ha) * delta_x
         + np.sin(src_crd.dec) * np.sin(ha) * delta_y
         + np.cos(src_crd.dec) * delta_z
@@ -219,7 +208,6 @@
         np.cos(src_crd.dec) * np.cos(ha) * delta_x
         - np.cos(src_crd.dec) * np.sin(ha) * delta_y
         + np.sin(src_crd.dec) * delta_z
->>>>>>> 5ae0bbcf
     ).reshape(-1)
     assert u.shape == v.shape == w.shape
     return u, v, w
