import numpy as np
import pandas as pd
import torch
from tqdm import tqdm
from pathlib import Path
from datetime import datetime
from pyvisgen.utils.config import read_data_set_conf
from pyvisgen.simulation.visibility import vis_loop
import pyvisgen.fits.writer as writer
from radiosim.data import radiosim_data


<<<<<<< HEAD
def simulate_data_set(config):
    np.random.seed(1)
=======
def simulate_data_set(config, slurm=False, job_id=None, n=None):
>>>>>>> 385f605c
    conf = read_data_set_conf(config)
    out_path = Path(conf["out_path"])
    out_path.mkdir(parents=True, exist_ok=True)

    if slurm:
        job_id = int(job_id + n * 1000)
        data = radiosim_data(conf["in_path"])
        out = out_path / Path("vis_" + str(job_id) + ".fits")
        SI = torch.tensor(data[job_id][0][0], dtype=torch.cdouble)

        samp_ops = create_sampling_rc(conf)
        vis_data = vis_loop(samp_ops, SI)
        while vis_data == 0:
            samp_ops = create_sampling_rc(conf)
            vis_data = vis_loop(samp_ops, SI)
        hdu_list = writer.create_hdu_list(vis_data, samp_ops)
        hdu_list.writeto(out, overwrite=True)

    else:
        data = radiosim_data(conf["in_path"])
        for i in tqdm(range(len(data))):
            out = out_path / Path("vis_" + str(i) + ".fits")
            SI = torch.tensor(data[i][0][0], dtype=torch.cdouble)

            samp_ops = create_sampling_rc(conf)
            vis_data = vis_loop(samp_ops, SI)
            while vis_data == 0:
                samp_ops = create_sampling_rc(conf)
                vis_data = vis_loop(samp_ops, SI)
            hdu_list = writer.create_hdu_list(vis_data, samp_ops)
            hdu_list.writeto(out, overwrite=True)


def create_sampling_rc(conf):
    sampling_opts = draw_sampling_opts(conf)
    samp_ops = {
        "mode": sampling_opts[0],
        "layout": sampling_opts[1],
        "img_size": sampling_opts[2],
        "fov_center_ra": sampling_opts[3],
        "fov_center_dec": sampling_opts[4],
        "fov_size": sampling_opts[5],
        "corr_int_time": sampling_opts[6],
        "scan_start": sampling_opts[7],
        "scan_duration": sampling_opts[8],
        "scans": sampling_opts[9],
        "interval_length": sampling_opts[10],
        "base_freq": sampling_opts[11],
        "frequsel": sampling_opts[12],
        "bandwidths": sampling_opts[13],
    }
    return samp_ops


def draw_sampling_opts(conf):
    date_str_ra = pd.date_range(
        conf["fov_center_ra"][0][0].strftime("%H:%M:%S"),
        conf["fov_center_ra"][0][1].strftime("%H:%M:%S"),
        freq="1min",
    ).strftime("%H:%M:%S")
    times_ra = [
        datetime.time(datetime.strptime(date, "%H:%M:%S")) for date in date_str_ra
    ]
    fov_center_ra = np.random.choice(times_ra)
    angles_dec = np.arange(
        conf["fov_center_dec"][0][0],
        conf["fov_center_dec"][0][1],
        step=0.1,
    )
    fov_center_dec = np.random.choice(angles_dec)
    start_time_l = datetime.strptime(conf["scan_start"][0], "%d-%m-%Y %H:%M:%S")
    start_time_h = datetime.strptime(conf["scan_start"][1], "%d-%m-%Y %H:%M:%S")
    start_times = pd.date_range(
        start_time_l,
        start_time_h,
        freq="1h",
    ).strftime("%d-%m-%Y %H:%M:%S")
    scan_start = np.random.choice(
        [datetime.strptime(time, "%d-%m-%Y %H:%M:%S") for time in start_times]
    )
    scan_duration = (
        np.random.randint(conf["scan_duration"][0] / 10, conf["scan_duration"][1] / 10)
        * conf["corr_int_time"]
    )
    scans = np.random.randint(conf["scans"][0], conf["scans"][1])
    opts = np.array(
        [
            conf["mode"][0],
            conf["layout"][0],
            conf["img_size"][0],
            fov_center_ra,
            fov_center_dec,
            conf["fov_size"],
            conf["corr_int_time"],
            scan_start,
            scan_duration,
            scans,
            conf["interval_length"],
            conf["base_freq"],
            conf["frequsel"],
            conf["bandwidths"],
        ],
        dtype="object",
    )
    return opts


if __name__ == "__main__":
    simulate_data_set("/net/big-tank/POOL/projects/radio/test_rime/create_dataset.toml")<|MERGE_RESOLUTION|>--- conflicted
+++ resolved
@@ -10,12 +10,8 @@
 from radiosim.data import radiosim_data
 
 
-<<<<<<< HEAD
-def simulate_data_set(config):
+def simulate_data_set(config, slurm=False, job_id=None, n=None):
     np.random.seed(1)
-=======
-def simulate_data_set(config, slurm=False, job_id=None, n=None):
->>>>>>> 385f605c
     conf = read_data_set_conf(config)
     out_path = Path(conf["out_path"])
     out_path.mkdir(parents=True, exist_ok=True)
