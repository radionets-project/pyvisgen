--- conflicted
+++ resolved
@@ -13,11 +13,8 @@
 from pyvisgen.layouts import layouts
 from pyvisgen.simulation.array import Array
 
-<<<<<<< HEAD
-=======
 __all__ = ["Baselines", "ValidBaselineSubset", "Observation"]
 
->>>>>>> cbd2a443
 DEFAULT_POL_KWARGS = {
     "delta": 0,
     "amp_ratio": 0.5,
@@ -532,16 +529,9 @@
             dim=0,
         )
 
-<<<<<<< HEAD
         self.ref_frequency = torch.tensor(ref_frequency, dtype=torch.float64)
         self.bandwidths = torch.tensor(bandwidths, dtype=torch.float64)
         self.frequency_offsets = torch.tensor(frequency_offsets, dtype=torch.float64)
-=======
-        self.ref_frequency = torch.tensor(ref_frequency)
-        self.bandwidths = torch.tensor(bandwidths)
-        self.frequency_offsets = torch.tensor(frequency_offsets)
-
->>>>>>> cbd2a443
         self.waves_low = (
             self.ref_frequency + self.frequency_offsets
         ) - self.bandwidths / 2
