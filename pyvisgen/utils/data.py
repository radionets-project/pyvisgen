import re
from pathlib import Path

import h5py
import numpy as np
from natsort import natsorted

__all__ = ["load_bundles", "get_bundles", "open_bundles"]


def load_bundles(data_path: str | Path) -> list:
    """Loads bundle paths, filters for HDF5 files, and
    returns them in a naturally ordered list.

    Parameters
    ----------
    data_path : str or Path
        Path to the directory containing the HDF5 files.

    Returns
    -------
    bundles : list
        Naturally ordered list containing paths to HDF5 files.
    """
    bundle_paths = get_bundles(data_path)
    bundles = natsorted([path for path in bundle_paths if re.findall(".h5", path.name)])

    return bundles


def get_bundles(path: str | Path) -> np.array:
    """Finds all files located in a given directory.

    Parameters
    ----------
    path : str or Path
        Path to the directory containing the bundle files.

    Returns
    -------
    bundles : :class:`~numpy.ndarray`
        :class:`~numpy.ndarray` containing paths to the bundle
        files.
    """
    data_path = Path(path)
    bundles = np.array([x for x in data_path.iterdir()])

    return bundles


<<<<<<< HEAD
def open_bundles(path, key="y"):
    f = h5py.File(path, "r")
    bundle_y = np.array(f[key])
=======
def open_bundles(path: str | Path) -> np.array:
    """Opens a bundle HDF5 file.

    Parameters
    ----------
    path : str or Path
        Path to the bundle HDF5 file.

    Returns
    -------
    bundle_y : :class:`~numpy.ndarray`
        :class:`~numpy.ndarray` containing data from
        the bundle file.
    """
    f = h5py.File(path, "r")
    bundle_y = np.array(f["y"])

>>>>>>> cbd2a443
    return bundle_y<|MERGE_RESOLUTION|>--- conflicted
+++ resolved
@@ -48,11 +48,6 @@
     return bundles
 
 
-<<<<<<< HEAD
-def open_bundles(path, key="y"):
-    f = h5py.File(path, "r")
-    bundle_y = np.array(f[key])
-=======
 def open_bundles(path: str | Path) -> np.array:
     """Opens a bundle HDF5 file.
 
@@ -70,5 +65,4 @@
     f = h5py.File(path, "r")
     bundle_y = np.array(f["y"])
 
->>>>>>> cbd2a443
     return bundle_y