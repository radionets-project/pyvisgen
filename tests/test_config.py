--- conflicted
+++ resolved
@@ -4,6 +4,7 @@
 from pyvisgen.io import Config
 
 CONFIG = "tests/test_conf.toml"
+
 
 def test_read_config():
     config = Config.from_toml(CONFIG)
@@ -17,7 +18,7 @@
         "bundle",
         "datawriter",
         "gridding",
-        "codecarbon"
+        "codecarbon",
     ]
     assert list(config_dict["sampling"].keys()) == [
         "mode",
@@ -46,20 +47,23 @@
         "amp_ratio",
         "field_order",
         "field_scale",
-        "field_threshold"
+        "field_threshold",
     ]
     assert list(config_dict["bundle"].keys()) == [
         "dataset_type",
         "in_path",
         "out_path",
-<<<<<<< HEAD
-=======
-        "output_writer",
         "overlap",
->>>>>>> 200b4ccd
         "grid_size",
         "grid_fov",
         "amp_phase",
+    ]
+
+    assert list(config_dict["datawriter"].keys()) == [
+        "writer",
+        "overlap",
+        "shard_pattern",
+        "compress",
     ]
 
     assert list(config_dict["gridding"].keys()) == ["gridder"]
@@ -88,6 +92,7 @@
     with pytest.raises(ValueError):
         config.bundle.out_path = ""
 
+
 def test_writer_selection():
     from pyvisgen.io.datawriters import H5Writer, WDSShardWriter
 
