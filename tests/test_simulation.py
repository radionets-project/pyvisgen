--- conflicted
+++ resolved
@@ -169,7 +169,6 @@
         assert torch.is_tensor(vis_data[0].w)
         assert (vis_data[0].date).dtype == torch.float64
 
-<<<<<<< HEAD
     def test_vis_loop_batch_size_invalid(self):
         from pyvisgen.simulation.visibility import vis_loop
         from pyvisgen.utils.data import load_bundles, open_bundles
@@ -199,216 +198,60 @@
             mode=conf["mode"],
             batch_size=20.0,
         )
-=======
-    mod_conf = conf.copy()
-    mod_conf["seed"] = None
-
-    samp_ops = create_sampling_rc(mod_conf)
-    assert len(samp_ops) == 17
-
-    test_opts(samp_ops)
-
-
-def test_vis_loop():
-    import torch
-
-    import pyvisgen.fits.writer as writer
-    from pyvisgen.simulation.data_set import create_observation
-    from pyvisgen.simulation.visibility import vis_loop
-    from pyvisgen.utils.data import load_bundles, open_bundles
-
-    bundles = load_bundles(conf["in_path"])
-    obs = create_observation(conf)
-    # num_active_telescopes = test_opts(samp_ops)
-    data = open_bundles(bundles[0])
-    SI = torch.tensor(data[0])[None]
-    vis_data = vis_loop(obs, SI, noisy=conf["noisy"], mode=conf["mode"])
-
-    assert (vis_data[0].V_11[0]).dtype == torch.complex128
-    assert (vis_data[0].V_22[0]).dtype == torch.complex128
-    assert (vis_data[0].V_12[0]).dtype == torch.complex128
-    assert (vis_data[0].V_21[0]).dtype == torch.complex128
-    assert (vis_data[0].num).dtype == torch.float64
-    assert (vis_data[0].base_num).dtype == torch.float64
-    assert torch.is_tensor(vis_data[0].u)
-    assert torch.is_tensor(vis_data[0].v)
-    assert torch.is_tensor(vis_data[0].w)
-    assert (vis_data[0].date).dtype == torch.float64
-
-    # test num vis for time step 0
-    # num_vis_theory = num_active_telescopes * (num_active_telescopes - 1) / 2
-    # num_vis_calc = vis_data.base_num[vis_data.date == vis_data.date[0]].shape[0]
-    # dunno what's going on here
-    # assert num_vis_theory == num_vis_calc
-    #
-
-    out_path = Path(conf["out_path_fits"])
-    out = out_path / Path("vis_0.fits")
-    hdu_list = writer.create_hdu_list(vis_data, obs)
-    hdu_list.writeto(out, overwrite=True)
-
-
-def test_vis_loop_grid():
-    import torch
-
-    import pyvisgen.fits.writer as writer
-    from pyvisgen.simulation.data_set import create_observation
-    from pyvisgen.simulation.visibility import vis_loop
-    from pyvisgen.utils.data import load_bundles, open_bundles
-
-    bundles = load_bundles(conf["in_path"])
-    obs = create_observation(conf)
-    # num_active_telescopes = test_opts(samp_ops)
-    data = open_bundles(bundles[0])
-    SI = torch.tensor(data[0])[None]
-    vis_data = vis_loop(obs, SI, noisy=conf["noisy"], mode="grid")
-
-    assert (vis_data[0].V_11[0]).dtype == torch.complex128
-    assert (vis_data[0].V_22[0]).dtype == torch.complex128
-    assert (vis_data[0].V_12[0]).dtype == torch.complex128
-    assert (vis_data[0].V_21[0]).dtype == torch.complex128
-    assert (vis_data[0].num).dtype == torch.float64
-    assert (vis_data[0].base_num).dtype == torch.float64
-    assert torch.is_tensor(vis_data[0].u)
-    assert torch.is_tensor(vis_data[0].v)
-    assert torch.is_tensor(vis_data[0].w)
-    assert (vis_data[0].date).dtype == torch.float64
-
-    # test num vis for time step 0
-    # num_vis_theory = num_active_telescopes * (num_active_telescopes - 1) / 2
-    # num_vis_calc = vis_data.base_num[vis_data.date == vis_data.date[0]].shape[0]
-    # dunno what's going on here
-    # assert num_vis_theory == num_vis_calc
-    #
-
-    out_path = Path(conf["out_path_fits"])
-    out = out_path / Path("vis_0.fits")
-    hdu_list = writer.create_hdu_list(vis_data, obs)
-    hdu_list.writeto(out, overwrite=True)
-
-
-def test_vis_loop_linear():
-    import torch
-
-    from pyvisgen.simulation.data_set import create_observation
-    from pyvisgen.simulation.visibility import vis_loop
-    from pyvisgen.utils.data import load_bundles, open_bundles
-
-    bundles = load_bundles(conf["in_path"])
-    obs = create_observation(conf)
-
-    obs.polarisation = "linear"
-
-    data = open_bundles(bundles[0])
-    SI = torch.tensor(data[0])[None]
-    vis_data = vis_loop(obs, SI, noisy=conf["noisy"], mode="grid")
-
-    assert (vis_data[0].V_11[0]).dtype == torch.complex128
-    assert (vis_data[0].V_22[0]).dtype == torch.complex128
-    assert (vis_data[0].V_12[0]).dtype == torch.complex128
-    assert (vis_data[0].V_21[0]).dtype == torch.complex128
-    assert (vis_data[0].num).dtype == torch.float64
-    assert (vis_data[0].base_num).dtype == torch.float64
-    assert torch.is_tensor(vis_data[0].u)
-    assert torch.is_tensor(vis_data[0].v)
-    assert torch.is_tensor(vis_data[0].w)
-    assert (vis_data[0].date).dtype == torch.float64
-
-
-def test_vis_loop_circular():
-    import torch
-
-    from pyvisgen.simulation.data_set import create_observation
-    from pyvisgen.simulation.visibility import vis_loop
-    from pyvisgen.utils.data import load_bundles, open_bundles
-
-    bundles = load_bundles(conf["in_path"])
-    obs = create_observation(conf)
-
-    obs.polarisation = "circular"
-
-    assert obs.polarisation == "circular"
-
-    data = open_bundles(bundles[0])
-    SI = torch.tensor(data[0])[None]
-    vis_data = vis_loop(obs, SI, noisy=conf["noisy"], mode="grid")
-
-    assert (vis_data[0].V_11[0]).dtype == torch.complex128
-    assert (vis_data[0].V_22[0]).dtype == torch.complex128
-    assert (vis_data[0].V_12[0]).dtype == torch.complex128
-    assert (vis_data[0].V_21[0]).dtype == torch.complex128
-    assert (vis_data[0].num).dtype == torch.float64
-    assert (vis_data[0].base_num).dtype == torch.float64
-    assert torch.is_tensor(vis_data[0].u)
-    assert torch.is_tensor(vis_data[0].v)
-    assert torch.is_tensor(vis_data[0].w)
-    assert (vis_data[0].date).dtype == torch.float64
-
-
-def test_vis_loop_batch_size_auto():
-    import torch
-
-    from pyvisgen.simulation.data_set import create_observation
-    from pyvisgen.simulation.visibility import vis_loop
-    from pyvisgen.utils.data import load_bundles, open_bundles
-
-    bundles = load_bundles(conf["in_path"])
-    obs = create_observation(conf)
-    data = open_bundles(bundles[0])
-    SI = torch.tensor(data[0])[None]
-
-    vis_data = vis_loop(
-        obs,
-        SI,
-        noisy=conf["noisy"],
-        mode=conf["mode"],
-        batch_size="auto",
-    )
-
-    assert (vis_data[0].V_11[0]).dtype == torch.complex128
-    assert (vis_data[0].V_22[0]).dtype == torch.complex128
-    assert (vis_data[0].V_12[0]).dtype == torch.complex128
-    assert (vis_data[0].V_21[0]).dtype == torch.complex128
-    assert (vis_data[0].num).dtype == torch.float64
-    assert (vis_data[0].base_num).dtype == torch.float64
-    assert torch.is_tensor(vis_data[0].u)
-    assert torch.is_tensor(vis_data[0].v)
-    assert torch.is_tensor(vis_data[0].w)
-    assert (vis_data[0].date).dtype == torch.float64
-
-
-def test_vis_loop_batch_size_invalid():
-    import torch
-
-    from pyvisgen.simulation.data_set import create_observation
-    from pyvisgen.simulation.visibility import vis_loop
-    from pyvisgen.utils.data import load_bundles, open_bundles
-
-    bundles = load_bundles(conf["in_path"])
-    obs = create_observation(conf)
-    data = open_bundles(bundles[0])
-    SI = torch.tensor(data[0])[None]
-
-    assert_raises(
-        ValueError,
-        vis_loop,
-        obs,
-        SI,
-        noisy=conf["noisy"],
-        mode=conf["mode"],
-        batch_size="abc",
-    )
-
-    assert_raises(
-        ValueError,
-        vis_loop,
-        obs,
-        SI,
-        noisy=conf["noisy"],
-        mode=conf["mode"],
-        batch_size=20.0,
-    )
->>>>>>> 9d810732
+
+    def test_vis_loop_linear(self):
+        import torch
+
+        from pyvisgen.simulation.visibility import vis_loop
+        from pyvisgen.utils.data import load_bundles, open_bundles
+
+        bundles = load_bundles(conf["in_path"])
+        _, obs = self.s._get_obs_test(CONFIG)
+
+        obs.polarisation = "linear"
+
+        data = open_bundles(bundles[0])
+        SI = torch.tensor(data[0])[None]
+        vis_data = vis_loop(obs, SI, noisy=conf["noisy"], mode="grid")
+
+        assert (vis_data[0].V_11[0]).dtype == torch.complex128
+        assert (vis_data[0].V_22[0]).dtype == torch.complex128
+        assert (vis_data[0].V_12[0]).dtype == torch.complex128
+        assert (vis_data[0].V_21[0]).dtype == torch.complex128
+        assert (vis_data[0].num).dtype == torch.float64
+        assert (vis_data[0].base_num).dtype == torch.float64
+        assert torch.is_tensor(vis_data[0].u)
+        assert torch.is_tensor(vis_data[0].v)
+        assert torch.is_tensor(vis_data[0].w)
+        assert (vis_data[0].date).dtype == torch.float64
+
+    def test_vis_loop_circular(self):
+        import torch
+
+        from pyvisgen.simulation.visibility import vis_loop
+        from pyvisgen.utils.data import load_bundles, open_bundles
+
+        bundles = load_bundles(conf["in_path"])
+        _, obs = self.s._get_obs_test(CONFIG)
+
+        obs.polarisation = "circular"
+
+        assert obs.polarisation == "circular"
+
+        data = open_bundles(bundles[0])
+        SI = torch.tensor(data[0])[None]
+        vis_data = vis_loop(obs, SI, noisy=conf["noisy"], mode="grid")
+
+        assert (vis_data[0].V_11[0]).dtype == torch.complex128
+        assert (vis_data[0].V_22[0]).dtype == torch.complex128
+        assert (vis_data[0].V_12[0]).dtype == torch.complex128
+        assert (vis_data[0].V_21[0]).dtype == torch.complex128
+        assert (vis_data[0].num).dtype == torch.float64
+        assert (vis_data[0].base_num).dtype == torch.float64
+        assert torch.is_tensor(vis_data[0].u)
+        assert torch.is_tensor(vis_data[0].v)
+        assert torch.is_tensor(vis_data[0].w)
+        assert (vis_data[0].date).dtype == torch.float64
 
 
 class TestPolarisation:
