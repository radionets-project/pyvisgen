--- conflicted
+++ resolved
@@ -4,6 +4,7 @@
 from numpy.testing import assert_array_equal, assert_raises
 
 from pyvisgen.utils.config import read_data_set_conf
+
 
 torch.manual_seed(1)
 config = "tests/test_conf.toml"
@@ -79,7 +80,6 @@
     hdu_list.writeto(out, overwrite=True)
 
 
-<<<<<<< HEAD
 def test_vis_loop_batch_size_auto():
     import torch
 
@@ -115,7 +115,6 @@
 def test_vis_loop_batch_size_invalid():
     import torch
 
-    import pyvisgen.fits.writer as writer
     from pyvisgen.simulation.data_set import create_observation
     from pyvisgen.simulation.visibility import vis_loop
     from pyvisgen.utils.data import load_bundles, open_bundles
@@ -145,7 +144,7 @@
         batch_size=20.0,
     )
 
-=======
+
 class TestPolarisation:
     """Unit test class for ``pyvisgen.simulation.visibility.Polarisation``."""
 
@@ -371,236 +370,9 @@
 
         # expected to raise an AssertionError
         assert_raises(AssertionError, assert_array_equal, pf, pf_ref)
->>>>>>> 2c17d85c
+
 
 def test_simulate_data_set_no_slurm():
     from pyvisgen.simulation.data_set import simulate_data_set
 
-    simulate_data_set(config)
-
-
-class TestPolarisation:
-    """Unit test class for ``pyvisgen.simulation.visibility.Polarisation``."""
-
-    def setup_class(self):
-        """Set up common objects and variables for the following tests."""
-        from pyvisgen.simulation.data_set import create_observation
-        from pyvisgen.simulation.visibility import Polarisation
-
-        self.obs = create_observation(conf)
-
-        self.SI = torch.zeros((100, 100))
-        self.SI[25::25, 25::25] = 1
-        self.SI = self.SI[None, ...]
-
-        self.si_shape = self.SI.shape
-        self.im_shape = self.si_shape[1], self.si_shape[2]
-
-        self.obs.img_size = self.im_shape[0]
-
-        self.pol = Polarisation(
-            self.SI,
-            sensitivity_cut=self.obs.sensitivity_cut,
-            polarisation=self.obs.polarisation,
-            device=self.obs.device,
-            field_kwargs=self.obs.field_kwargs,
-            **self.obs.pol_kwargs,
-        )
-
-    def test_polarisation_circular(self):
-        """Test circular polarisation."""
-
-        self.pol.__init__(
-            self.SI,
-            sensitivity_cut=self.obs.sensitivity_cut,
-            polarisation="circular",
-            device=self.obs.device,
-            field_kwargs=self.obs.field_kwargs,
-            **self.obs.pol_kwargs,
-        )
-
-        assert self.pol.delta == 0
-        assert self.pol.ax2.sum() == self.SI.sum() * 0.5
-        assert self.pol.ay2.sum() == self.SI.sum() * 0.5
-
-        B, mask, lin_dop, circ_dop = self.pol.stokes_matrix()
-
-        assert mask.sum() == 9
-        assert B.shape == torch.Size([9, 2, 2])
-        assert mask.shape == self.im_shape
-        assert lin_dop.shape == self.im_shape
-        assert lin_dop.shape == self.im_shape
-
-    def test_polarisation_linear(self):
-        """Test linear polarisation."""
-
-        self.pol.__init__(
-            self.SI,
-            sensitivity_cut=self.obs.sensitivity_cut,
-            polarisation="linear",
-            device=self.obs.device,
-            field_kwargs=self.obs.field_kwargs,
-            **self.obs.pol_kwargs,
-        )
-
-        assert self.pol.delta == 0
-        assert self.pol.ax2.sum() == self.SI.sum() * 0.5
-        assert self.pol.ay2.sum() == self.SI.sum() * 0.5
-
-        B, mask, lin_dop, circ_dop = self.pol.stokes_matrix()
-
-        assert mask.sum() == 9
-        assert B.shape == torch.Size([9, 2, 2])
-        assert mask.shape == self.im_shape
-        assert lin_dop.shape == self.im_shape
-        assert lin_dop.shape == self.im_shape
-
-    def test_polarisation_amplitude(self):
-        """Test random amplitude."""
-        pol_kwargs = {"delta": 0, "amp_ratio": None, "random_state": 42}
-
-        self.pol.__init__(
-            self.SI,
-            sensitivity_cut=self.obs.sensitivity_cut,
-            polarisation="linear",
-            device=self.obs.device,
-            field_kwargs=self.obs.field_kwargs,
-            **pol_kwargs,
-        )
-
-        assert self.pol.ax2.sum() <= 9
-        assert self.pol.ay2.sum() <= 9
-
-    def test_polarisation_field(self):
-        """Test Polarisation.rand_polarisation_field method."""
-        pf = self.pol.rand_polarisation_field(shape=self.im_shape)
-
-        assert pf.shape == torch.Size([100, 100])
-
-    def test_polarisation_field_random_state(self):
-        """Test polarisation field method for a given random_state"""
-        random_state = 42
-
-        pf = self.pol.rand_polarisation_field(
-            shape=self.im_shape,
-            random_state=random_state,
-        )
-
-        assert torch.random.initial_seed() == random_state
-        assert pf.shape == torch.Size([100, 100])
-
-    def test_polarisation_field_shape(self):
-        """Test polarisation field method for type(shape) = int."""
-        pf_ref = self.pol.rand_polarisation_field(
-            shape=self.im_shape,
-            random_state=42,
-        )
-
-        pf = self.pol.rand_polarisation_field(
-            shape=self.im_shape[0],
-            random_state=42,
-        )
-
-        assert pf.shape == torch.Size([100, 100])
-        assert_array_equal(pf, pf_ref, strict=True)
-
-        # assert len(shape) > 2 raises ValueError
-        assert_raises(
-            ValueError,
-            self.pol.rand_polarisation_field,
-            shape=[100, 100, 100],
-            random_state=42,
-        )
-
-    def test_polarisation_field_order(self):
-        """Test polarisation field method for different orders."""
-
-        pf_ref = self.pol.rand_polarisation_field(
-            shape=self.im_shape,
-            random_state=42,
-        )
-
-        pf = self.pol.rand_polarisation_field(
-            shape=self.im_shape,
-            random_state=42,
-            order=[1, 1],
-        )
-
-        assert pf.shape == torch.Size([100, 100])
-        # assert order = 1 and order = [1, 1] yield same images
-        assert_array_equal(pf, pf_ref, strict=True)
-
-        pf = self.pol.rand_polarisation_field(
-            shape=self.im_shape,
-            random_state=42,
-            order=(1, 1),
-        )
-        # assert order = (1, 1) and order = [1, 1] yield same images
-        assert_array_equal(pf, pf_ref, strict=True)
-
-        pf = self.pol.rand_polarisation_field(
-            shape=self.im_shape,
-            random_state=42,
-            order=[1],
-        )
-        # assert order = [1] and order = [1, 1] yield same images
-        assert_array_equal(pf, pf_ref, strict=True)
-
-        # assert different order creates different image
-        pf = self.pol.rand_polarisation_field(
-            shape=self.im_shape, random_state=42, order=[10, 10]
-        )
-        # expected to raise an AssertionError
-        assert_raises(AssertionError, assert_array_equal, pf, pf_ref)
-
-        # assert len(order) > 2 raises ValueError
-        assert_raises(
-            ValueError,
-            self.pol.rand_polarisation_field,
-            shape=self.im_shape,
-            random_state=42,
-            order=[10, 10, 10],
-        )
-
-    def test_polarisation_field_scale(self):
-        """Test polarisation field method for different scales."""
-
-        pf_ref = self.pol.rand_polarisation_field(
-            shape=self.im_shape,
-            random_state=42,
-        )
-
-        # scale = None
-        pf = self.pol.rand_polarisation_field(
-            shape=self.im_shape,
-            random_state=42,
-            scale=None,
-        )
-
-        # expected to raise an AssertionError
-        assert_raises(AssertionError, assert_array_equal, pf, pf_ref)
-
-        # scale = [0.25, 0.25]
-        pf = self.pol.rand_polarisation_field(
-            shape=self.im_shape, random_state=42, scale=[0.25, 0.25]
-        )
-
-        # expected to raise an AssertionError
-        assert_raises(AssertionError, assert_array_equal, pf, pf_ref)
-
-    def test_polarisation_field_threshold(self):
-        """Test polarisation field method for different threshold."""
-
-        pf_ref = self.pol.rand_polarisation_field(
-            shape=self.im_shape,
-            random_state=42,
-        )
-
-        pf = self.pol.rand_polarisation_field(
-            shape=self.im_shape,
-            random_state=42,
-            threshold=0.5,
-        )
-
-        # expected to raise an AssertionError
-        assert_raises(AssertionError, assert_array_equal, pf, pf_ref)+    simulate_data_set(config)