--- conflicted
+++ resolved
@@ -1,51 +1,3 @@
-<<<<<<< HEAD
-def test_read_config():
-    from pyvisgen.utils.config import read_data_set_conf
-
-    conf = read_data_set_conf("config/default_data_set.toml")
-
-    assert type(conf) is dict
-    print(list(conf.keys()))
-    assert list(conf.keys()) == [
-        "mode",
-        "device",
-        "seed",
-        "layout",
-        "img_size",
-        "fov_center_ra",
-        "fov_center_dec",
-        "fov_size",
-        "corr_int_time",
-        "scan_start",
-        "scan_duration",
-        "num_scans",
-        "scan_separation",
-        "ref_frequency",
-        "frequency_offsets",
-        "bandwidths",
-        "corrupted",
-        "noisy",
-        "sensitivity_cut",
-        "polarization",
-        "pol_delta",
-        "pol_amp_ratio",
-        "field_order",
-        "field_scale",
-        "field_threshold",
-        "file_type",
-        "overlap",
-        "grid_size",
-        "grid_fov",
-        "amp_phase",
-        "in_path",
-        "out_path_fits",
-        "out_path_gridded",
-        "dataset_type",
-    ]
-
-
-=======
->>>>>>> 18665d7e
 def test_Array():
     from pyvisgen.layouts.layouts import get_array_layout
     from pyvisgen.simulation.array import Array
